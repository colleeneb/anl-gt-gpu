add_subdirectory(bitcode)

###################################################################################

find_package(OpenCL 2.0 REQUIRED)

set(HIPCL_SOURCES hipcl.cc clbackend.cc lzbackend.cc log.cc spirv.cc)

set_source_files_properties(${HIPCL_SOURCES} PROPERTIES LANGUAGE CXX)

add_library(hipcl SHARED ${HIPCL_SOURCES})

set_target_properties(hipcl PROPERTIES
                      CXX_STANDARD_REQUIRED ON
                      SOVERSION "${LIB_API_VERSION}"
                      VERSION "${LIB_BUILD_VERSION}")

<<<<<<< HEAD
#target_link_libraries(hipcl ${SANITIZER_LIBS} ${PTHREAD_LIBRARY} ${OpenCL_LIBRARIES})
=======
>>>>>>> df757c9e
target_link_libraries(hipcl ${SANITIZER_LIBS} ${PTHREAD_LIBRARY} ${OpenCL_LIBRARIES} ${Level_0_LIBRARIES})

add_dependencies("hipcl" "kernellib_bc")

if(DEBUG)
    target_compile_definitions(hipcl PRIVATE "_GLIBCXX_DEBUG")
endif()

if(LOGLEVEL)
  set(VALID_LEVELS "DEBUG;INFO;WARN;ERROR;CRITICAL;OFF")
  if(LOGLEVEL IN_LIST VALID_LEVELS)
    target_compile_definitions(hipcl PRIVATE "SPDLOG_ACTIVE_LEVEL=SPDLOG_LEVEL_${LOGLEVEL}")
  else()
    message(WARNING "Unknown loglevel: ${LOGLEVEL}, ignoring")
  endif()
endif()

target_compile_options(hipcl PRIVATE "-Wno-unused-parameter")

target_compile_options(hipcl INTERFACE "-x" "hip")

if(SANITIZER_OPTIONS)
  target_compile_options(hipcl INTERFACE ${SANITIZER_OPTIONS})
  target_compile_options(hipcl PRIVATE ${SANITIZER_OPTIONS})
endif()

target_compile_options(hipcl INTERFACE
        "$<INSTALL_INTERFACE:--hip-device-lib-path=${HIPCL_DATA_DIR}>"
        "$<BUILD_INTERFACE:--hip-device-lib-path=${CMAKE_BINARY_DIR}>"
        "--hip-device-lib=kernellib.bc")

# for LLVM passes
target_compile_options(hipcl INTERFACE
        "$<INSTALL_INTERFACE:--hip-llvm-pass-path=${HIPCL_LLVM_DIR}>"
        "$<BUILD_INTERFACE:--hip-llvm-pass-path=${CMAKE_BINARY_DIR}/llvm_passes>")

target_include_directories(hipcl
    PUBLIC
        "$<INSTALL_INTERFACE:${HIPCL_INC_DIR}>"
        "$<BUILD_INTERFACE:${CMAKE_SOURCE_DIR}/include>"
    PRIVATE
        "${CMAKE_SOURCE_DIR}"
        "${CMAKE_SOURCE_DIR}/include"
        "${Level_0_INCLUDE_DIR}"
)

install(TARGETS hipcl
        EXPORT "hip-targets"
        LIBRARY DESTINATION "${HIPCL_LIB_DIR}"
        ARCHIVE DESTINATION "${HIPCL_LIB_DIR}"
        )

install(EXPORT "hip-targets"
        NAMESPACE "hip::"
        DESTINATION "${HIPCL_CMAKE_DIR}")

install(FILES
        "${CMAKE_SOURCE_DIR}/include/hip/hipcl.hh"
        "${CMAKE_SOURCE_DIR}/include/hip/hipcl_mathlib.hh"
        "${CMAKE_SOURCE_DIR}/include/hip/hip_fatbin.h"
        "${CMAKE_SOURCE_DIR}/include/hip/hip_fp16.h"
        "${CMAKE_SOURCE_DIR}/include/hip/hip_runtime.h"
        "${CMAKE_SOURCE_DIR}/include/hip/hip_vector_types.h"
  DESTINATION "${HIPCL_INC_DIR}/hip")

include(CMakePackageConfigHelpers)

configure_package_config_file(
  "${CMAKE_CURRENT_SOURCE_DIR}/hipcl-config.cmake.in"
  "${CMAKE_BINARY_DIR}/hipConfig.cmake"
  INSTALL_DESTINATION "${HIPCL_CMAKE_DIR}"
  PATH_VARS HIPCL_INC_DIR HIPCL_LIB_DIR HIPCL_BIN_DIR HIPCL_COMPILER
  )

write_basic_package_version_file(
  "${CMAKE_BINARY_DIR}/hipConfigVersion.cmake"
  COMPATIBILITY SameMajorVersion
  )<|MERGE_RESOLUTION|>--- conflicted
+++ resolved
@@ -15,10 +15,6 @@
                       SOVERSION "${LIB_API_VERSION}"
                       VERSION "${LIB_BUILD_VERSION}")
 
-<<<<<<< HEAD
-#target_link_libraries(hipcl ${SANITIZER_LIBS} ${PTHREAD_LIBRARY} ${OpenCL_LIBRARIES})
-=======
->>>>>>> df757c9e
 target_link_libraries(hipcl ${SANITIZER_LIBS} ${PTHREAD_LIBRARY} ${OpenCL_LIBRARIES} ${Level_0_LIBRARIES})
 
 add_dependencies("hipcl" "kernellib_bc")
