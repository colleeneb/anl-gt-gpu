#include <algorithm>
#include <cassert>
#include <fstream>
#include <iostream>

#include "lzbackend.hh"

#ifdef __GNUC__
#pragma GCC visibility push(hidden)
#endif

#ifndef NANOSECS
#define NANOSECS 1000000000
#endif 

/***********************************************************************/
// HipLZ support
static std::vector<LZDevice *> HipLZDevices INIT_PRIORITY(120);
// The drivers are managed globally
static std::vector<LZDriver *> HipLZDrivers INIT_PRIORITY(120);

// The global storage for module binary
std::vector<std::string *> LZDriver::FatBinModules;

size_t NumLZDevices = 1;

size_t NumLZDrivers = 1;

static void notifyOpenCLevent(cl_event event, cl_int status, void *data) {
  hipStreamCallbackData *Data = (hipStreamCallbackData *)data;
  Data->Callback(Data->Stream, Data->Status, Data->UserData);
  delete Data;
}

hipStream_t ClContext::createRTSpecificQueue(cl::CommandQueue q, unsigned int f, int p) {
  return new LZQueue(q, f, p);
}

inline hipError_t ExecItem::launch(ClKernel *Kernel) {
  return Stream->launch(Kernel, this);
}

bool ClQueue::enqueueBarrierForEvent(hipEvent_t ProvidedEvent) {
  std::lock_guard<std::mutex> Lock(QueueMutex);
  // CUDA API cudaStreamWaitEvent:
  // event may be from a different device than stream.

  cl::Event MarkerEvent;
  logDebug("Queue is: {}\n", (void *)(Queue()));
  int err = Queue.enqueueMarkerWithWaitList(nullptr, &MarkerEvent);
  if (err != CL_SUCCESS)
    return false;

  cl::vector<cl::Event> Events = {MarkerEvent, ProvidedEvent->getEvent()};
  cl::Event barrier;
  err = Queue.enqueueBarrierWithWaitList(&Events, &barrier);
  if (err != CL_SUCCESS) {
    logError("clEnqueueBarrierWithWaitList failed with error {}\n", err);
    return false;
  }

  if (LastEvent)
    clReleaseEvent(LastEvent);
  LastEvent = barrier();

  return true;
}

LZDevice::LZDevice(hipDevice_t id, ze_device_handle_t hDevice_, LZDriver* driver_) {
  this->deviceId = id;
  this->hDevice = hDevice_;
  this->driver = driver_;

  // Retrieve device properties related data
  retrieveDeviceProperties();
  
  // Create HipLZ context  
  this->defaultContext = new LZContext(this);

  // Get the copute queue group ordinal
  retrieveCmdQueueGroupOrdinal(this->cmdQueueGraphOrdinal);
      
  // Setup HipLZ device properties
  setupProperties(id);
}

LZDevice::LZDevice(hipDevice_t id,  ze_device_handle_t hDevice_, LZDriver* driver_,
		   ze_context_handle_t hContext, ze_command_queue_handle_t hQueue) {
  this->deviceId = id;
  this->hDevice = hDevice_;
  this->driver = driver_;

  // Retrieve device properties related data
  retrieveDeviceProperties();

  // Create HipLZ context 
  this->defaultContext = new LZContext(this, hContext, hQueue);

  // Get the copute queue group ordinal
  retrieveCmdQueueGroupOrdinal(this->cmdQueueGraphOrdinal);

  // Setup HipLZ device properties.
  setupProperties(id);
}

// Retrieve device properties related data 
void LZDevice::retrieveDeviceProperties() {
  ze_result_t status = ZE_RESULT_SUCCESS;

  // Query device properties 
  status = zeDeviceGetProperties(this->hDevice, &(this->deviceProps));
  LZ_PROCESS_ERROR_MSG("HipLZ zeDeviceGetProperties Failed with return code ", status);

  // Query device memory properties 
  uint32_t count = 1;
  status = zeDeviceGetMemoryProperties(this->hDevice, &count, &(this->deviceMemoryProps));
  this->TotalUsedMem = 0;

  // Query device computation properties 
  status = zeDeviceGetComputeProperties(this->hDevice, &(this->deviceComputeProps));

  // Query device cache properties
  count = 1;
  status = zeDeviceGetCacheProperties(this->hDevice, &count, &(this->deviceCacheProps));

<<<<<<< HEAD
  // Query device module properties   
=======
  // Query device module properties
>>>>>>> b6fe7ed6
  this->deviceModuleProps.pNext = nullptr;
  status = zeDeviceGetModuleProperties(this->hDevice, &(this->deviceModuleProps));
}

void LZDevice::registerModule(std::string* module) {
  std::lock_guard<std::mutex> Lock(DeviceMutex);
  Modules.push_back(module);
}

// Register kernel function
bool LZDevice::registerFunction(std::string *module, const void *HostFunction,
				const char *FunctionName) {
  std::lock_guard<std::mutex> Lock(DeviceMutex);

  logDebug("LZ REGISER FUCNTION {}", FunctionName);
  auto it = std::find(Modules.begin(), Modules.end(), module);
  if (it == Modules.end()) {
    logError("HipLZ Module PTR not FOUND: {}\n", (void *)module);
    return false;
  }

  HostPtrToModuleMap.emplace(std::make_pair(HostFunction, module));
  HostPtrToNameMap.emplace(std::make_pair(HostFunction, FunctionName));

  // std::cout << "Register function: " <<	FunctionName << "    " << (unsigned long)module->data() << std::endl;
  // Create HipLZ module
  std::string funcName(FunctionName);
  this->defaultContext->CreateModule((uint8_t* )module->data(), module->length(), funcName);

  return true;
}

// Register global variable
bool LZDevice::registerVar(std::string *module, const void *HostVar, const char *VarName) {
  // std::string varName = (const char* )VarName;
  // std::cout << "Register variable: " <<	varName << "   module data address: " << (unsigned long)module->data() << std::endl;

  // Register global variable on primary context
  return getPrimaryCtx()->registerVar(module, HostVar, VarName);
}

bool LZDevice::registerVar(std::string *module, const void *HostVar, const char *VarName, size_t size) {
  // std::string varName = (const char* )VarName;
  // std::cout << "Register variable with size : " << varName << "   module data address: " << (unsigned long)module->data() << std::endl;

  // Register global variable on primary context
  return getPrimaryCtx()->registerVar(module, HostVar, VarName, size);
}
    
// Get host function pointer's corresponding name 
std::string LZDevice::GetHostFunctionName(const void* HostFunction) {
  if (HostPtrToNameMap.find(HostFunction) == HostPtrToNameMap.end())
    HIP_PROCESS_ERROR_MSG("HipLZ no corresponding host function name found", hipErrorInitializationError);

  return HostPtrToNameMap[HostFunction];
}

// Get current device driver handle 
ze_driver_handle_t LZDevice::GetDriverHandle() { 
  return this->driver->GetDriverHandle(); 
}

// Reset current device
void LZDevice::reset() {
  std::lock_guard<std::mutex> Lock(DeviceMutex);
  this->defaultContext->reset();
}

// Setup HipLZ device properties
void LZDevice::setupProperties(int index) {
  // Copy device name
  if (255 < ZE_MAX_DEVICE_NAME) {
    strncpy(Properties.name, this->deviceProps.name, 255);
    Properties.name[255] = 0;
  } else {
    strncpy(Properties.name, this->deviceProps.name, ZE_MAX_DEVICE_NAME);
    Properties.name[ZE_MAX_DEVICE_NAME-1] = 0;
  }

  // Get total device memory
  Properties.totalGlobalMem = this->deviceMemoryProps.totalSize;

  Properties.sharedMemPerBlock = this->deviceComputeProps.maxSharedLocalMemory; 
  //??? Dev.getInfo<CL_DEVICE_LOCAL_MEM_SIZE>(&err);

  Properties.maxThreadsPerBlock = this->deviceComputeProps.maxTotalGroupSize;
  //??? Dev.getInfo<CL_DEVICE_MAX_WORK_GROUP_SIZE>(&err);

  Properties.maxThreadsDim[0] = this->deviceComputeProps.maxGroupSizeX;
  Properties.maxThreadsDim[1] = this->deviceComputeProps.maxGroupSizeY;
  Properties.maxThreadsDim[2] = this->deviceComputeProps.maxGroupSizeZ;

  // Maximum configured clock frequency of the device in MHz. 
  Properties.clockRate = 1000 * this->deviceProps.coreClockRate; // deviceMemoryProps.maxClockRate;
  // Dev.getInfo<CL_DEVICE_MAX_CLOCK_FREQUENCY>();

  Properties.multiProcessorCount = this->deviceProps.numEUsPerSubslice * this->deviceProps.numSlices; // this->deviceComputeProps.maxTotalGroupSize;
  //??? Dev.getInfo<CL_DEVICE_MAX_COMPUTE_UNITS>();
  Properties.l2CacheSize = this->deviceCacheProps.cacheSize;
  // Dev.getInfo<CL_DEVICE_GLOBAL_MEM_CACHE_SIZE>();

  // not actually correct
  Properties.totalConstMem = this->deviceMemoryProps.totalSize;
  // ??? Dev.getInfo<CL_DEVICE_MAX_CONSTANT_BUFFER_SIZE>();

  // as per gen architecture doc
  Properties.regsPerBlock = 4096;

  Properties.warpSize =
    this->deviceComputeProps.subGroupSizes[this->deviceComputeProps.numSubGroupSizes-1];

  // Replicate from OpenCL implementation

  // HIP and LZ uses int and uint32_t, respectively, for storing the
  // group count. Clamp the group count to INT_MAX to avoid 2^31+ size
  // being interpreted as negative number.
  constexpr unsigned int_max = std::numeric_limits<int>::max();
  Properties.maxGridSize[0] =
      std::min(this->deviceComputeProps.maxGroupCountX, int_max);
  Properties.maxGridSize[1] =
      std::min(this->deviceComputeProps.maxGroupCountY, int_max);
  Properties.maxGridSize[2] =
      std::min(this->deviceComputeProps.maxGroupCountZ, int_max);
  Properties.memoryClockRate = this->deviceMemoryProps.maxClockRate;
  Properties.memoryBusWidth = this->deviceMemoryProps.maxBusWidth;
  Properties.major = 2;
  Properties.minor = 0;

  Properties.maxThreadsPerMultiProcessor =
    this->deviceProps.numEUsPerSubslice * this->deviceProps.numThreadsPerEU; //  10;

  Properties.computeMode = hipComputeModeDefault;
  Properties.arch = {};

  Properties.arch.hasGlobalInt32Atomics = 1;
  Properties.arch.hasSharedInt32Atomics = 1;

  Properties.arch.hasGlobalInt64Atomics =
    (this->deviceModuleProps.flags & ZE_DEVICE_MODULE_FLAG_INT64_ATOMICS) ? 1 : 0;
  Properties.arch.hasSharedInt64Atomics =
    (this->deviceModuleProps.flags & ZE_DEVICE_MODULE_FLAG_INT64_ATOMICS) ? 1 : 0;

  Properties.arch.hasDoubles =
    (this->deviceModuleProps.flags & ZE_DEVICE_MODULE_FLAG_FP64) ? 1 : 0;

  Properties.clockInstructionRate = this->deviceProps.coreClockRate;
  Properties.concurrentKernels = 1;
  Properties.pciDomainID = 0;
  Properties.pciBusID = 0x10 + index;
  Properties.pciDeviceID = 0x40 + index;
  Properties.isMultiGpuBoard = 0;
  Properties.canMapHostMemory = 1;
  Properties.gcnArch = 0;
  Properties.integrated =
    (this->deviceProps.flags & ZE_DEVICE_PROPERTY_FLAG_INTEGRATED) ? 1 : 0;
  Properties.maxSharedMemoryPerMultiProcessor =
    this->deviceComputeProps.maxSharedLocalMemory;
}

// Copy device properties to given property data structure 
void LZDevice::copyProperties(hipDeviceProp_t *prop) {
  if (prop)
    std::memcpy(prop, &this->Properties, sizeof(hipDeviceProp_t));
}

// Get Hip attribute from attribute enum ID 
int LZDevice::getAttr(int *pi, hipDeviceAttribute_t attr) {
  auto I = Attributes.find(attr);
  if (I != Attributes.end()) {
    *pi = I->second;
    return 0;
  } else {
    return 1;
  }
}

bool LZDevice::retrieveCmdQueueGroupOrdinal(uint32_t& computeQueueGroupOrdinal) {
  // Discover all command queue groups
  uint32_t cmdqueueGroupCount = 0;
  zeDeviceGetCommandQueueGroupProperties(hDevice, &cmdqueueGroupCount, nullptr);

  if (cmdqueueGroupCount > 32)
    return false;
  ze_command_queue_group_properties_t cmdqueueGroupProperties[32];
  zeDeviceGetCommandQueueGroupProperties(hDevice, &cmdqueueGroupCount, cmdqueueGroupProperties);
  
  // Find a command queue type that support compute
  computeQueueGroupOrdinal = cmdqueueGroupCount;
  for (uint32_t i = 0; i < cmdqueueGroupCount; ++i ) {
    if (cmdqueueGroupProperties[i].flags & ZE_COMMAND_QUEUE_GROUP_PROPERTY_FLAG_COMPUTE ) {
      computeQueueGroupOrdinal = i;
      break;
    }
  }
  
  if (computeQueueGroupOrdinal == cmdqueueGroupCount)
    return false; // no compute queues found

  return true;
}

// Check if two devices can access peer from one to another  
hipError_t LZDevice::CanAccessPeer(LZDevice& device, LZDevice& peerDevice, int* canAccessPeer) {
  ze_bool_t value;
  ze_result_t status = zeDeviceCanAccessPeer(device.GetDeviceHandle(), peerDevice.GetDeviceHandle(),
					     &value);

  LZ_RETURN_ERROR_MSG("HipLZ zeDeviceCanAccessPeer FAILED with return code ", status);

  if (value) 
    * canAccessPeer = 1;
  else
    * canAccessPeer = 0;
  
  return hipSuccess;
}

// Check if the curren device can be accessed by another device 
hipError_t LZDevice::CanBeAccessed(LZDevice& srcDevice, int* canAccessPeer) {
  int srcDeviceId = srcDevice.getHipDeviceT();
  if (peerAccessTable.find(srcDevice.getHipDeviceT()) == peerAccessTable.end()) {
    hipError_t res = CanAccessPeer(* this, srcDevice, canAccessPeer);
    if (res == hipSuccess && * canAccessPeer) {
      peerAccessTable[srcDeviceId] = PeerAccessState::Accessible;
    } else if (res == hipSuccess && !(* canAccessPeer))	{
      peerAccessTable[srcDeviceId] = PeerAccessState::UnAccessible;
    }

    return res;
  } else {
    PeerAccessState accessState = peerAccessTable[srcDeviceId];
    if (accessState == PeerAccessState::Accessible) {
      * canAccessPeer = 1;
    } else if (accessState == PeerAccessState::UnAccessible) {
      * canAccessPeer =	0;
    } else if (accessState == PeerAccessState::Accessible_Disabled) {
      * canAccessPeer = 0;
    } else {
       * canAccessPeer = 0;

       return hipErrorInvalidDevice;
    }

    return hipSuccess;
  }
}

// Enable/Disable the peer access from given device  
hipError_t LZDevice::SetAccess(LZDevice& srcDevice, int flags, bool enableAccess) {
  int srcDeviceId = srcDevice.getHipDeviceT();
  if (peerAccessTable.find(srcDevice.getHipDeviceT()) == peerAccessTable.end()) {
    int canAccessPeer = 0;
    hipError_t res = CanAccessPeer(* this, srcDevice, &canAccessPeer);
    if (res == hipSuccess && canAccessPeer) {
      // The device can be accessed physically
      if (enableAccess)
	// Accessible
	peerAccessTable[srcDeviceId] = PeerAccessState::Accessible;
      else
	// Physically accessible but disabled
	peerAccessTable[srcDeviceId] = PeerAccessState::Accessible_Disabled;
    } else if (res == hipSuccess && !(canAccessPeer)) {
      peerAccessTable[srcDeviceId] = PeerAccessState::UnAccessible;
    }
    
    return res;
  } else {
    PeerAccessState accessState = peerAccessTable[srcDeviceId];
    if (accessState == PeerAccessState::Accessible) {
      if (!enableAccess)
	 peerAccessTable[srcDeviceId] = PeerAccessState::Accessible_Disabled;
    } else if (accessState == PeerAccessState::UnAccessible) {
      if (enableAccess)
	// Cand not set a physically unaccessible device to be accessible
	return hipErrorInvalidDevice;
    } else if (accessState == PeerAccessState::Accessible_Disabled) {
      if (enableAccess)
	peerAccessTable[srcDeviceId] = PeerAccessState::Accessible;
    } else {
       return hipErrorInvalidDevice;
    }

    return hipSuccess;
  }
}

// Check if the current device has same PCI bus ID as the one given by input  
bool LZDevice::HasPCIBusId(int pciDomainID, int pciBusID, int pciDeviceID) {
  if (Properties.pciDomainID == pciDomainID &&
      Properties.pciBusID == pciBusID &&
      Properties.pciDeviceID == pciDeviceID)
    return true;

  return false;
}

hipError_t LZContext::memCopy(void *dst, const void *src, size_t sizeBytes, hipStream_t stream) {
  if (stream == nullptr) {
    // Here we use default queue in  LZ context to do the synchronous copy
    ze_result_t status = zeCommandListAppendMemoryCopy(lzCommandList->GetCommandListHandle(), dst, src,
						       sizeBytes, NULL, 0, NULL);
    LZ_RETURN_ERROR_MSG("HipLZ zeCommandListAppendMemoryCopy FAILED with return code ", status);
    logDebug("LZ MEMCPY {} via calling zeCommandListAppendMemoryCopy ", status);

    // Execute memory copy asynchronously via lz context's default command list
    if (!lzCommandList->Execute(lzQueue))
      return hipErrorInvalidDevice;
  } else {
    if (!stream->memCopy(dst, src, sizeBytes))
      return hipErrorInvalidDevice;
  }

  return hipSuccess;
}

// The memory copy 2D support
hipError_t LZContext::memCopy2D(void *dst, size_t dpitch, const void *src, size_t spitch,
				size_t width, size_t height, hipStream_t stream) {
  if (stream == nullptr) {
    if (!lzQueue->memCopy2D(dst, dpitch, src, spitch, width, height))
      return hipErrorInvalidDevice;
  } else {
    if (!stream->memCopy2D(dst, dpitch, src, spitch, width, height))
      return hipErrorInvalidDevice;
  }

  return hipSuccess;
}

// The memory copy 3D support
hipError_t LZContext::memCopy3D(void *dst, size_t dpitch, size_t dspitch,
				const void *src, size_t spitch, size_t sspitch,
				size_t width, size_t height, size_t depth, hipStream_t stream) {
  if (stream == nullptr) {
    if (!lzQueue->memCopy3D(dst, dpitch, dspitch, src, spitch, sspitch, width, height, depth))
      return hipErrorInvalidDevice;
  } else {
    if (!stream->memCopy3D(dst, dpitch, dspitch, src, spitch, sspitch, width, height, depth))
      return hipErrorInvalidDevice;
  }

  return hipSuccess;
}

hipError_t LZContext::memFill(void *dst, size_t size, const void *pattern, size_t pattern_size, hipStream_t stream) {
  if (stream == nullptr) {
    // Here we use default queue in  LZ context to do the synchronous copy
    ze_result_t status = zeCommandListAppendMemoryFill(lzCommandList->GetCommandListHandle(), dst, pattern, pattern_size, size, NULL, 0, NULL);
    LZ_RETURN_ERROR_MSG("HipLZ zeCommandListAppendMemoryFill FAILED with return code ", status);
    logDebug("LZ MEMFILL {} via calling zeCommandListAppendMemoryFill ", status);

    if (!lzCommandList->Execute(lzQueue))
      return hipErrorInvalidDevice;
  } else {
    if (!stream->memFill(dst, size, pattern, pattern_size))
      return hipErrorInvalidDevice;
  }
  return hipSuccess;
}

hipError_t LZContext::memFill(void *dst, size_t size, const void *pattern, size_t pattern_size) {
  lzCommandList->ExecuteMemFill(lzQueue, dst, size, pattern, pattern_size);
  return hipSuccess;
}

hipError_t LZContext::memFillAsync(void *dst, size_t size, const void *pattern, size_t pattern_size, hipStream_t stream) {
  if (stream == nullptr) {
    // Here we use default queue in  LZ context to do the asynchronous copy
    ze_result_t status = zeCommandListAppendMemoryFill(lzCommandList->GetCommandListHandle(), dst, pattern, pattern_size, size, NULL, 0, NULL);
    logDebug("LZ MEMFILL {} via calling zeCommandListAppendMemoryFill ", status);

    // Execute memory copy asynchronously via lz context's default command list
    if (!lzCommandList->ExecuteAsync(lzQueue))
      return hipErrorInvalidDevice;
  } else {
    if (!stream->memFillAsync(dst, size, pattern, pattern_size))
      return hipErrorInvalidDevice;
  }
  return hipSuccess;
}

hipError_t LZContext::memCopyAsync(void *dst, const void *src, size_t sizeBytes, hipStream_t stream) {
  if (stream == nullptr) {
    // Here we use default queue in  LZ context to do the asynchronous copy
    ze_result_t status = zeCommandListAppendMemoryCopy(lzCommandList->GetCommandListHandle(), dst, src,
                                                       sizeBytes, NULL, 0, NULL);
    LZ_RETURN_ERROR_MSG("HipLZ zeCommandListAppendMemoryCopy FAILED with return code ", status);
    logDebug("LZ MEMCPY {} via calling zeCommandListAppendMemoryCopy ", status);

    // Execute memory copy asynchronously via lz context's default command list     
    if (!lzCommandList->ExecuteAsync(lzQueue))
      return hipErrorInvalidDevice;
  } else {
    if (!stream->memCopyAsync(dst, src, sizeBytes))
      return hipErrorInvalidDevice;
  }
  return hipSuccess;
}

// The asynchronous memory copy 2D support 
hipError_t LZContext::memCopy2DAsync(void *dst, size_t dpitch, const void *src, size_t spitch,
				     size_t width, size_t height, hipStream_t stream) {
  if (stream == nullptr) {
    if (!lzQueue->memCopy2DAsync(dst, dpitch, src, spitch, width, height))
      return hipErrorInvalidDevice;
  } else {
    if (!stream->memCopy2DAsync(dst, dpitch, src, spitch, width, height))
      return hipErrorInvalidDevice;
  }

  return hipSuccess;
}

// The asynchronous memory copy 3D support
hipError_t LZContext::memCopy3DAsync(void *dst, size_t dpitch, size_t dspitch,
				     const void *src, size_t spitch, size_t sspitch,
				     size_t width, size_t height, size_t depth, hipStream_t stream) {
  if (stream == nullptr) {
    if (!lzQueue->memCopy3DAsync(dst, dpitch, dspitch, src, spitch, sspitch, width, height, depth))
      return hipErrorInvalidDevice;
  } else {
    if (!stream->memCopy3DAsync(dst, dpitch, dspitch, src, spitch, sspitch, width, height, depth))
      return hipErrorInvalidDevice;
  }

  return hipSuccess;
}

hipError_t LZContext::memCopy(void *dst, const void *src, size_t sizeBytes) {
  // Execute memory copy
  lzCommandList->ExecuteMemCopy(lzQueue, dst, src, sizeBytes);
  return hipSuccess;
}

LZContext::LZContext(LZDevice* dev) : ClContext(0, 0) {
  this->lzDevice = dev;
  ze_context_desc_t ctxtDesc = {
    ZE_STRUCTURE_TYPE_CONTEXT_DESC,
    nullptr,
    0
  };
  ze_result_t status = zeContextCreate(dev->GetDriverHandle(), &ctxtDesc, &this->hContext);
  LZ_PROCESS_ERROR_MSG("HipLZ zeContextCreate Failed with return code ", status);
  logDebug("LZ CONTEXT {} via calling zeContextCreate ", status);

  // TODO: just use DefaultQueue to maintain the context local queu and command list?
  // Create a command list for default command queue
  this->lzCommandList = LZCommandList::CreateCmdList(this); 
  // Create the default command queue
  this->DefaultQueue = this->lzQueue = new LZQueue(this, this->lzCommandList);
  // Create the default event pool
  this->defaultEventPool = new LZEventPool(this);
}

LZContext::LZContext(LZDevice* dev, ze_context_handle_t hContext_, ze_command_queue_handle_t hQueue)
  : ClContext(0, 0) {
  this->lzDevice = dev;
  this->hContext = hContext_;

  // Create a command list for default command queue
  this->lzCommandList = LZCommandList::CreateCmdList(this);
  // Create the default command queue
  this->DefaultQueue = this->lzQueue = new LZQueue(this, hQueue, this->lzCommandList);
  // TODO: check if we need to create event pool or retrieve it from outside
}
  
bool LZContext::CreateModule(uint8_t* funcIL, size_t ilSize, std::string funcName) {
  logDebug("LZ CREATE MODULE {} ", funcName);
  // Parse the SPIR-V fat binary to retrieve kernel function information
  size_t numWords = ilSize / 4;
  int32_t * binarydata = new int32_t[numWords + 1];
  std::memcpy(binarydata, funcIL, ilSize);
  // Extract kernel function information 
  bool res = parseSPIR(binarydata, numWords, FuncInfos);
  delete[] binarydata;
  if (!res) {
    logError("SPIR-V parsing failed\n");
    return false;
  }

  logDebug("LZ PARSE SPIR {} ", funcName);

  LZModule* lzModule = 0;
  if (this->IL2Module.find(funcIL) == this->IL2Module.end()) {
    // Create HipLZ module and register it
    lzModule = new LZModule(this, funcIL, ilSize);
    this->IL2Module[funcIL] = lzModule;
  } else
    lzModule = this->IL2Module[funcIL];
  
  
  // Create kernel object
  lzModule->CreateKernel(funcName, FuncInfos);

  return true;
}

// Configure the call to LZ kernel, here we ignore OpenCL queue but using LZ command list
hipError_t LZContext::configureCall(dim3 grid, dim3 block, size_t shared, hipStream_t stream) {
  // TODO: make thread safeness
  if (stream == nullptr)
    stream = this->DefaultQueue;
  LZExecItem *NewItem = new LZExecItem(grid, block, shared, stream);
  // Here we reuse the execution item stack from super class, i.e. OpenCL context 
  ExecStack.push(NewItem);
  
  return hipSuccess;
}

// Set argument
hipError_t LZContext::setArg(const void *arg, size_t size, size_t offset) {
  std::lock_guard<std::mutex> Lock(this->mtx);
  LZExecItem* lzExecItem = (LZExecItem* )this->ExecStack.top();
  lzExecItem->setArg(arg, size, offset);

  return hipSuccess;
}

// Launch HipLZ kernel 
bool LZContext::launchHostFunc(const void* HostFunction) {
  std::lock_guard<std::mutex> Lock(this->mtx);
  LZKernel* Kernel = 0;
  // logDebug("LAUNCH HOST FUNCTION {} ",  this->lzModule != nullptr);
  // if (!this->lzModule) {
  //   HIP_PROCESS_ERROR_MSG("Hiplz LZModule was not created before invoking kernel?", hipErrorInitializationError);
  // }

  std::string HostFunctionName = this->lzDevice->GetHostFunctionName(HostFunction);
  // Kernel = this->lzModule->GetKernel(HostFunctionName);
  Kernel = GetKernelByFunctionName(HostFunctionName);
  if (!Kernel) {
    HIP_PROCESS_ERROR_MSG("Hiplz LZModule was not created before invoking kernel?", hipErrorInitializationError);
  }
  
  logDebug("LAUNCH HOST FUNCTION {} - {} ", HostFunctionName,  Kernel != nullptr);
  
  if (!Kernel)
    HIP_PROCESS_ERROR_MSG("Hiplz no LZkernel found?", hipErrorInitializationError);

  LZExecItem *Arguments;
  Arguments = (LZExecItem* )ExecStack.top();
  ExecStack.pop();

  // ze_result_t status = ZE_RESULT_SUCCESS;
  // status = zeKernelSetGroupSize(Kernel->GetKernelHandle(),
  // 				Arguments->BlockDim.x, Arguments->BlockDim.y, Arguments->BlockDim.z);
  // if (status != ZE_RESULT_SUCCESS) {
  //    throw InvalidLevel0Initialization("could not set group size!");
  //  }
  
  
  // Arguments->setupAllArgs(Kernel);
 
  // Launch kernel via Level-0 command list
  // uint32_t numGroupsX = Arguments->GridDim.x;
  // uint32_t numGroupsY = Arguments->GridDim.y;
  // uint32_t numGroupsz = Arguments->GridDim.z;
  // ze_group_count_t hLaunchFuncArgs = { numGroupsX, numGroupsY, numGroupsz };
  // ze_event_handle_t hSignalEvent = nullptr;
  // status = zeCommandListAppendLaunchKernel(this->lzCommandList->GetCommandListHandle(), 
  // 					   Kernel->GetKernelHandle(), 
  //					   &hLaunchFuncArgs, 
  // 					   hSignalEvent, 
  // 					   0, 
  // 					   nullptr);
  // if (status != ZE_RESULT_SUCCESS) {
  //   throw InvalidLevel0Initialization("Hiplz zeCommandListAppendLaunchKernel FAILED with return code  " + std::to_string(status));
  // } 

  // Execute kernel
  // lzCommandList->Execute(lzQueue);

  return Arguments->launch(Kernel);
}

// Get HipLZ kernel via function name 
LZKernel* LZContext::GetKernelByFunctionName(std::string funcName) {
  LZKernel* lzKernel = 0;
  // Go through all modules in current HipLZ context to find the kernel via function name
  for (auto mod : this->IL2Module) {
    LZModule* lzModule = mod.second;
    lzKernel = lzModule->GetKernel(funcName);
    if (lzKernel)
      break;
  }
  
  return lzKernel;
}

// Allocate memory via Level-0 runtime  
void* LZContext::allocate(size_t size, size_t alignment, LZMemoryType memTy) {
  void *ptr = 0;
  if (memTy == LZMemoryType::Shared) {
    ze_device_mem_alloc_desc_t dmaDesc;
    dmaDesc.stype = ZE_STRUCTURE_TYPE_DEVICE_MEM_ALLOC_DESC;
    dmaDesc.pNext = NULL;
    dmaDesc.flags = 0;
    dmaDesc.ordinal = 0;
    ze_host_mem_alloc_desc_t hmaDesc;
    hmaDesc.stype = ZE_STRUCTURE_TYPE_HOST_MEM_ALLOC_DESC;
    hmaDesc.pNext = NULL;
    hmaDesc.flags = 0;
   
    ze_result_t status = zeMemAllocShared(this->hContext, &dmaDesc, &hmaDesc, size, alignment,
					  this->lzDevice->GetDeviceHandle(), &ptr);
    
    LZ_PROCESS_ERROR_MSG("HipLZ could not allocate shared memory with error code: ", status);
    logDebug("LZ MEMORY ALLOCATE via calling zeMemAllocShared {} ", status);
    
    return ptr;
  } else if (memTy == LZMemoryType::Device) {
    ze_device_mem_alloc_desc_t dmaDesc;
    dmaDesc.stype = ZE_STRUCTURE_TYPE_DEVICE_MEM_ALLOC_DESC;
    dmaDesc.pNext = NULL;
    dmaDesc.flags = 0;
    dmaDesc.ordinal = 0;
    ze_result_t status = zeMemAllocDevice(this->hContext, &dmaDesc, size, alignment,
					  this->lzDevice->GetDeviceHandle(), &ptr);
    LZ_PROCESS_ERROR_MSG("HipLZ could not allocate device memory with error code: ", status);
    logDebug("LZ MEMORY ALLOCATE via calling zeMemAllocDevice {} ", status);
    
    return ptr;
  }

  HIP_PROCESS_ERROR_MSG("HipLZ could not recognize allocation options", hipErrorNotSupported);
}

bool LZContext::getPointerSize(void *ptr, size_t *size) {
  void *pBase;
  size_t pSize;
  ze_result_t status = zeMemGetAddressRange(this->hContext, ptr, &pBase, &pSize);
  LZ_PROCESS_ERROR_MSG("HipLZ could not get pointer info with error code: ", status);
  logDebug("LZ MEMORY GET INFO via calling zeMemGetAddressRange {} ", status);
  *size = pSize;
  return true;
}

bool LZContext::findPointerInfo(hipDeviceptr_t dptr, hipDeviceptr_t *pbase, size_t *psize) {
  ze_result_t status = zeMemGetAddressRange(this->hContext, dptr, pbase, psize);
  LZ_PROCESS_ERROR_MSG("HipLZ could not get pointer info with error code: ", status);
  logDebug("LZ MEMORY GET INFO via calling zeMemGetAddressRange {} ", status);
  return true;
}

void * LZContext::allocate(size_t size) {
  return allocate(size, 0x1000, LZMemoryType::Device); // Shared);
}

bool LZContext::free(void *p) {
  ze_result_t status = zeMemFree(this->hContext, p);
  LZ_PROCESS_ERROR_MSG("HipLZ could not free memory with error code: ", status);

  return true;
}

// Register global variable
bool LZContext::registerVar(std::string *module, const void *HostVar, const char *VarName) {
  size_t VarSize = 0;
  void* VarPtr = 0;

  for (auto mod : this->IL2Module) {
    LZModule* lzModule = mod.second;

    if (lzModule->getSymbolAddressSize(VarName, &VarPtr, &VarSize)) {
      // Register HipLZ module, address and size information based on symbol name 
      GlobalVarsMap[VarName] = std::make_tuple(lzModule, VarPtr, VarSize);
      // Register size information based on devie pointer
      globalPtrs.addGlobalPtr(VarPtr, VarSize);

      break;
    }
  }

  return VarPtr != 0;
}

bool LZContext::registerVar(std::string *module, const void *HostVar, const char *VarName, size_t size) {
  size_t VarSize = size;
  void* VarPtr = 0;

  for (auto mod : this->IL2Module) {
    LZModule* lzModule = mod.second;

    if (lzModule->getSymbolAddressSize(VarName, &VarPtr, &VarSize)) {
      // Register HipLZ module, address and size information based on symbol name
      GlobalVarsMap[VarName] = std::make_tuple(lzModule, VarPtr, VarSize);
      // Register size information based on devie pointer
      globalPtrs.addGlobalPtr(VarPtr, VarSize);

      break;
    }
  }

  return VarPtr != 0;
}

// Get the address and size for the given symbol's name 
bool LZContext::getSymbolAddressSize(const char *name, hipDeviceptr_t *dptr, size_t *bytes) {
  std::lock_guard<std::mutex> Lock(ContextMutex);
  // Check if the global variable has been registered
  auto it = this->GlobalVarsMap.find(name);
  if (it != this->GlobalVarsMap.end()) {
    *dptr = std::get<1>(it->second);
    *bytes = std::get<2>(it->second);
    
    return true;
  }

  // Go through HipLZ modules and identify the relevant global pointer information
  for (auto mod : IL2Module) {
    LZModule* lzModule = mod.second;
    if (lzModule->getSymbolAddressSize(name, dptr, bytes)) {
      // Register HipLZ module, address and size information based on symbol name
      GlobalVarsMap[(const char *)name] = std::make_tuple(lzModule, *dptr, *bytes);
      // Register size information based on devie pointer
      globalPtrs.addGlobalPtr(*dptr, *bytes);

      return true;
    }
  }
  
  return false;
}

// Create stream/queue
bool LZContext::createQueue(hipStream_t *stream, unsigned int Flags, int priority) {
  hipStream_t Ptr = new LZQueue(this, true);
  Queues.insert(Ptr);
  *stream = Ptr;
  
  return true;
}

// Create HipLZ event 
LZEvent* LZContext::createEvent(unsigned flags) {
  if (!this->defaultEventPool)
    HIP_PROCESS_ERROR_MSG("HipLZ could not get event pool in current context", hipErrorInitializationError);

  // std::lock_guard<std::mutex> Lock(ContextMutex); 

  return this->defaultEventPool->createEvent(flags);
}

// Get the elapse between two events 
hipError_t LZContext::eventElapsedTime(float *ms, hipEvent_t start, hipEvent_t stop) {
  std::lock_guard<std::mutex> Lock(ContextMutex);

  // assert(start->isFromContext(this));
  // assert(stop->isFromContext(this));

  // if (!start->isRecordingOrRecorded() || !stop->isRecordingOrRecorded())
  //   return hipErrorInvalidResourceHandle;

  // start->updateFinishStatus();
  // stop->updateFinishStatus();
  // if (!start->isFinished() || !stop->isFinished())
  //   return hipErrorNotReady;

  uint64_t Started = start->getFinishTime();
  uint64_t Finished = stop->getFinishTime();

  uint64_t timerResolution    = this->GetDevice()->GetDeviceProps()->timerResolution;
  uint32_t timestampValidBits = this->GetDevice()->GetDeviceProps()->timestampValidBits;

  logDebug("EventElapsedTime: Started {} Finished {} timerResolution {} timestampValidBits {}\n", Started, Finished, timerResolution, timestampValidBits);

  Started = (Started & (((uint64_t)1 << timestampValidBits) - 1));
  Finished = (Finished & (((uint64_t)1 << timestampValidBits) - 1));
  if (Started > Finished)
    Finished = Finished + ((uint64_t)1 << timestampValidBits) - Started;
  Started *= timerResolution;
  Finished *= timerResolution;

  logDebug("EventElapsedTime: STARTED {} / {} FINISHED {} / {} \n",
           (void *)start, Started, (void *)stop, Finished);

  // apparently fails for Intel NEO, god knows why 
  // assert(Finished >= Started);   
  uint64_t Elapsed;
  if (Finished < Started) {
    HIP_PROCESS_ERROR_MSG("HipLZ Invalid timmestamp values ", hipErrorInitializationError);
  } else
    Elapsed = Finished - Started;
  uint64_t MS = (Elapsed / NANOSECS)*1000;
  uint64_t NS = Elapsed % NANOSECS;
  float FractInMS = ((float)NS) / 1000000.0f;
  *ms = (float)MS + FractInMS;
  
  return hipSuccess;
}

// The synchronious among all HipLZ queues
bool LZContext::finishAll() {
  std::set<hipStream_t> Copies;
  {
    std::lock_guard<std::mutex> Lock(ContextMutex);
    for (hipStream_t I : Queues) {
      Copies.insert(I);
    }
    Copies.insert(DefaultQueue);   
  }

  for (hipStream_t I : Copies) {
    bool err = I->finish();
    if (!err) {
      logError("HipLZ Finish() failed with error {}\n", err);
      return false;
    }
  }
  return true;
}

// Reset current context 
void LZContext::reset() {
  std::lock_guard<std::mutex> Lock(ContextMutex);
  int err;

  // Cleanup the execution item stack
  while (!this->ExecStack.empty()) {
    ExecItem *Item = ExecStack.top();
    delete Item;
    this->ExecStack.pop();
  }

  this->Queues.clear();
  delete DefaultQueue;
  // this->Memory.clear();

  // TODO: check if the default queue still need to be initialized?
}

// Create Level-0 image object  
LZImage* LZContext::createImage(hipResourceDesc* resDesc, hipTextureDesc* texDesc) {
  if (resDesc == nullptr || texDesc == nullptr)
    return nullptr;

  return new LZImage(this, resDesc, texDesc);
}

// Initialize HipLZ drivers 
bool LZDriver::InitDrivers(std::vector<LZDriver* >& drivers, const ze_device_type_t deviceType) {
  const ze_device_type_t type = ZE_DEVICE_TYPE_GPU;
  ze_device_handle_t pDevice = nullptr;

  // Get driver count 
  uint32_t driverCount = 0;
  ze_result_t status = zeDriverGet(&driverCount, nullptr);
  LZ_PROCESS_ERROR(status);
  logDebug("HipLZ GET DRIVER via calling zeDriverGet {}\n", status);

  // Get drivers 
  std::vector<ze_driver_handle_t> driver_handles(driverCount);
  status = zeDriverGet(&driverCount, driver_handles.data());
  LZ_PROCESS_ERROR(status);
  logDebug("HipLZ GET DRIVER COUNT via calling zeDriverGet {}\n", status);

  // Create driver object and find the level-0 devices for each driver 
  for (uint32_t driverId = 0; driverId < driverCount; ++ driverId) {
    ze_driver_handle_t hDriver = driver_handles[driverId];
    LZDriver* driver = new LZDriver(hDriver, deviceType);
    drivers.push_back(driver);
    
    // Count the number of devices
    NumLZDevices += driver->GetNumOfDevices();
  }

  logDebug("LZ DEVICES {}", NumLZDevices);

  if (NumLZDevices == 0) {
    HIP_PROCESS_ERROR(hipErrorNoDevice);
  }

  // Set the number of drivers
  NumLZDrivers = driverCount;

  return true;
}

// Initialize HipLZ driver via pre-initialized resource
bool LZDriver::InitDriver(std::vector<LZDriver* >& drivers,
			  const ze_device_type_t deviceType,
			  ze_driver_handle_t hDriver,
			  ze_device_handle_t hDevice,
			  ze_context_handle_t hContext,
			  ze_command_queue_handle_t hQueue) {
  const ze_device_type_t type = ZE_DEVICE_TYPE_GPU;

  if (drivers.size() != 0) {
    // Clean the pre-initialized drives
    drivers.clear();
    // TODO: check the safeness
  }
  
  if (hDriver == nullptr || hDevice == nullptr || hContext == nullptr || hQueue == nullptr) {
    logDebug("HipLZ Initialize Driver, Device, Context and Queue from outside failed \n");
    return false;
  }

  LZDriver* driver = new LZDriver(hDriver, deviceType, hDevice, hContext, hQueue);
  drivers.push_back(driver);

  if (NumLZDevices == 0) {
    HIP_PROCESS_ERROR(hipErrorNoDevice);
  }

  // Set the number of drivers
  NumLZDrivers = 1;

  return true;
}

// Collect HipLZ device that belongs to this driver
bool LZDriver::FindHipLZDevices(ze_device_handle_t hDevice,
				ze_context_handle_t hContext,
				ze_command_queue_handle_t hQueue) {
  if (hDevice != nullptr && hContext != nullptr && hQueue != nullptr) {
    this->devices.push_back(new LZDevice(0, hDevice, this, hContext, hQueue));
    return true;
  } else if (hDevice != nullptr || hContext != nullptr || hQueue != nullptr) {
    logDebug("DEVICE OR CONTEXT OR QUEUE WAS MISTAKENLY INITIALIZED\n");
    return false;
  }

  // get all devices 
  uint32_t deviceCount = 0;
  zeDeviceGet(this->hDriver, &deviceCount, nullptr);
  logDebug("GET DRIVER'S DEVICE COUNT {} ", deviceCount);
  
  std::vector<ze_device_handle_t> device_handles(deviceCount); 
  ze_result_t status = zeDeviceGet(this->hDriver, &deviceCount, device_handles.data());
  LZ_PROCESS_ERROR_MSG("HipLZ zeDeviceGet FAILED with return code ", status);
  logDebug("GET DRIVER'S DEVICE COUNT (via calling zeDeviceGet) -  {} ", deviceCount);
  
  ze_device_handle_t found = nullptr;
  // For each device, find the first one matching the type 
  for (uint32_t deviceId = 0; deviceId < deviceCount; ++ deviceId) {
    auto hDevice = device_handles[deviceId];
    ze_device_properties_t device_properties = {};
    device_properties.stype = ZE_STRUCTURE_TYPE_DEVICE_PROPERTIES;
    
    status = zeDeviceGetProperties(hDevice, &device_properties);
    LZ_PROCESS_ERROR_MSG("HipLZ zeDeviceGetProperties FAILED with return code " ,status);
    logDebug("GET DEVICE PROPERTY (via calling zeDeviceGetProperties) {} ", this->deviceType == device_properties.type);
    
    if (this->deviceType == device_properties.type) {
      // Register HipLZ device in driver
      this->devices.push_back(new LZDevice(deviceId, hDevice, this));
    }
  }

  return !this->devices.empty();
}

// Get HipLZ driver via integer ID 
LZDriver& LZDriver::HipLZDriverById(int id) {
  return * HipLZDrivers.at(id);
}

// Get the HipLZ device driver by ID                                                                    
LZDevice& LZDriver::GetDeviceById(int id) {
  if (id >= this->devices.size() || this->devices.size() == 0 || id < 0)
    HIP_PROCESS_ERROR_MSG("Hiplz devices were not initialized in this driver?", hipErrorInitializationError);

  return * this->devices[id];
}

// Execute the callback function  
static void * CallbackExecutor(void* data) {
  hipStreamCallbackData* callback_data = (hipStreamCallbackData*)data;

  if (callback_data != nullptr) {
    // Invoke the callback function   
    callback_data->Callback(callback_data->Stream, hipSuccess, callback_data->UserData);

    // Destroy callback data   
    delete callback_data;
  }

  return 0;
}

// Monitor event status and invoke callbacks  
static void * EventMonitor(void* data) {
  LZQueue* lzQueue = (LZQueue* )data;
  while (lzQueue->GetContext() != nullptr) {
    // Invoke callbacks 
    hipStreamCallbackData callback_data;
    while (lzQueue->GetCallback(&callback_data)) {
      ze_result_t status;
      status = zeEventHostSynchronize(callback_data.waitEvent, UINT64_MAX );
      //LZ_PROCESS_ERROR_MSG("HipLZ zeEventHostSynchronize FAILED with return code ", status);
      callback_data.Callback(callback_data.Stream, lzConvertResult(status), callback_data.UserData);
      status = zeEventHostSignal(callback_data.signalEvent);
      LZ_PROCESS_ERROR_MSG("HipLZ zeEventHostSignal FAILED with return code ", status);
      status = zeEventHostSynchronize(callback_data.waitEvent2, UINT64_MAX );
      LZ_PROCESS_ERROR_MSG("HipLZ zeEventHostSynchronize FAILED with return code ", status);
      status = zeEventDestroy(callback_data.waitEvent);
      LZ_PROCESS_ERROR_MSG("HipLZ zeEventDestroy FAILED with return code ", status);
      status = zeEventDestroy(callback_data.signalEvent);
      LZ_PROCESS_ERROR_MSG("HipLZ zeEventDestroy FAILED with return code ", status);
      status = zeEventDestroy(callback_data.waitEvent2);
      LZ_PROCESS_ERROR_MSG("HipLZ zeEventDestroy FAILED with return code ", status);
      status = zeEventPoolDestroy(callback_data.eventPool);
      LZ_PROCESS_ERROR_MSG("HipLZ zeEventPoolDestroy FAILED with return code ", status);
    }
    // Release processor 
    pthread_yield();
  }

  return 0;
}

LZQueue::LZQueue(LZContext* lzContext_, bool needDefaultCmdList) {
  // Initialize super class fields, i.e. ClQueue
  this->LastEvent = nullptr;
  this->Flags = 0;
  this->Priority = 0;
  
  // Initialize Level-0 related class fields
  this->lzContext = lzContext_;
  this->defaultCmdList = nullptr;
  this->monitorThreadId = 0;

  // Initialize Level-0 queue
  initializeQueue(lzContext, needDefaultCmdList);
}

// Initialize Level-0 queue
void LZQueue::initializeQueue(LZContext* lzContext, bool needDefaultCmdList) {
  // Create a Level-0 command queue
  ze_command_queue_desc_t cqDesc;
  cqDesc.stype = ZE_STRUCTURE_TYPE_COMMAND_QUEUE_DESC;
  cqDesc.pNext = nullptr;
  cqDesc.ordinal = 0;
  cqDesc.index = 0;
  cqDesc.flags = ZE_COMMAND_QUEUE_FLAG_EXPLICIT_ONLY; // 0; // default hehaviour 
  cqDesc.mode = ZE_COMMAND_QUEUE_MODE_DEFAULT;
  cqDesc.priority = ZE_COMMAND_QUEUE_PRIORITY_NORMAL;

  // Create the Level-0 queue  
  ze_result_t status = zeCommandQueueCreate(lzContext->GetContextHandle(),
					    lzContext->GetDevice()->GetDeviceHandle(), &cqDesc, &hQueue);
  LZ_PROCESS_ERROR_MSG("HipLZ zeCommandQueueCreate FAILED with return code ", status);
  logDebug("LZ QUEUE INITIALIZATION via calling zeCommandQueueCreate {} ", status);

  if (needDefaultCmdList) {
    this->defaultCmdList = LZCommandList::CreateCmdList(this->lzContext);
  }
}

LZQueue::LZQueue(LZContext* lzContext_, LZCommandList* lzCmdList) {
  // Initialize super class fields, i.e. ClQueue
  this->LastEvent = nullptr;
  this->Flags = 0;
  this->Priority = 0;

  // Initialize Level-0 related class fields
  this->lzContext = lzContext_;
  this->defaultCmdList = lzCmdList;
  this->monitorThreadId = 0;

  // Initialize Level-0 queue
  initializeQueue(lzContext);
}

LZQueue::LZQueue(LZContext* lzContext_, ze_command_queue_handle_t hQueue_, LZCommandList* lzCmdList) {
  // Initialize super class fields, i.e. ClQueue
  this->LastEvent = nullptr;
  this->Flags = 0;
  this->Priority = 0;

  // Initialize Level-0 related class fields
  this->lzContext = lzContext_;
  this->defaultCmdList = lzCmdList;
  this->monitorThreadId = 0;

  this->hQueue = hQueue_;
}

// Queue synchronous support                                                                           
bool LZQueue::finish() {
  std::lock_guard<std::mutex> Lock(QueueMutex);
  if (this->lzContext == nullptr) {
    HIP_PROCESS_ERROR_MSG("HipLZ LZQueue was not associated with a LZContext!", hipErrorInitializationError);
  }
  return defaultCmdList->finish();
  //ze_result_t status = zeCommandQueueSynchronize(hQueue, UINT64_MAX);
  //LZ_PROCESS_ERROR_MSG("HipLZ zeCommandQueueSynchronize FAILED with return code ", status);
  //logDebug("LZ COMMAND EXECUTION FINISH via calling zeCommandQueueSynchronize {} ", status);
  
  //return true;
}

// Get OpenCL command queue  
cl::CommandQueue& LZQueue::getQueue() {
  HIP_PROCESS_ERROR_MSG("Not support LZQueue::getQueue!", hipErrorNotSupported);
}

// Enqueue barrier for event 
bool LZQueue::enqueueBarrierForEvent(hipEvent_t event) {
  HIP_PROCESS_ERROR_MSG("Not support LZQueue::enqueueBarrierForEvent yet!", hipErrorNotSupported);
}

// Add call back     
bool LZQueue::addCallback(hipStreamCallback_t callback, void *userData) {
  std::lock_guard<std::mutex> Lock(QueueMutex);

  hipStreamCallbackData Data; //  = new hipStreamCallbackData{};
  ze_result_t status;
  ze_event_pool_desc_t ep_desc = {};
  ep_desc.stype = ZE_STRUCTURE_TYPE_EVENT_POOL_DESC;
  ep_desc.count = 3;
  ep_desc.flags = ZE_EVENT_POOL_FLAG_HOST_VISIBLE;
  ze_event_desc_t ev_desc = {};
  ev_desc.stype = ZE_STRUCTURE_TYPE_EVENT_DESC;
  ev_desc.signal = ZE_EVENT_SCOPE_FLAG_HOST;
  ev_desc.wait = ZE_EVENT_SCOPE_FLAG_HOST;
/*  if (LastEvent == nullptr) {
    callback(this, hipSuccess, userData);
    return true;
  }*/

  ze_device_handle_t dev = GetContext()->GetDevice()->GetDeviceHandle();
  status = zeEventPoolCreate(GetContext()->GetContextHandle(), &ep_desc, 1, &dev, &(Data.eventPool));
  LZ_PROCESS_ERROR_MSG("HipLZ zeEventPoolCreate FAILED with return code ", status);
  status = zeEventCreate(Data.eventPool, &ev_desc, &(Data.waitEvent));
  LZ_PROCESS_ERROR_MSG("HipLZ zeEventCreate FAILED with return code ", status);
  status = zeEventCreate(Data.eventPool, &ev_desc, &(Data.signalEvent));
  LZ_PROCESS_ERROR_MSG("HipLZ zeEventCreate FAILED with return code ", status);
  status = zeEventCreate(Data.eventPool, &ev_desc, &(Data.waitEvent2));
  LZ_PROCESS_ERROR_MSG("HipLZ zeEventCreate FAILED with return code ", status);
  Data.Stream = this;
  Data.Callback = callback;
  Data.UserData = userData;
  Data.Status = hipSuccess;
  ze_command_list_handle_t list = defaultCmdList->GetCommandListHandle();
  status = zeCommandListAppendSignalEvent(list, Data.waitEvent);
  LZ_PROCESS_ERROR_MSG("HipLZ  zeCommandListAppendSignalEvent FAILED with return code ", status);
  status = zeCommandListAppendBarrier(list, NULL, 1, &(Data.signalEvent));
  LZ_PROCESS_ERROR_MSG("HipLZ  zeCommandListAppendBarrier FAILED with return code ", status);
  status = zeCommandListAppendSignalEvent(list, Data.waitEvent2);
  LZ_PROCESS_ERROR_MSG("HipLZ  zeCommandListAppendSignalEvent FAILED with return code ", status);
  // err = ::clSetEventCallback(LastEvent, CL_COMPLETE, notifyOpenCLevent, Data);
  // if (err != CL_SUCCESS)
  //   logError("clSetEventCallback failed with error {}\n", err);

  // return (err == CL_SUCCESS);
  
  // Add event callback to callback list 
  {
    std::lock_guard<std::mutex> Lock(CallbacksMutex);
    callbacks.push_back(Data);
  }
  
  // Create event monitor on demand  
  CheckAndCreateMonitor();

  return true;

  // LZ_PROCESS_ERROR_MSG("Not support LZQueue::addCallback yet!", hipErrorNotSupported);
}

// Get callback from lock protected callback list  
bool LZQueue::GetCallback(hipStreamCallbackData* data) {
  bool res = false;
  {
    std::lock_guard<std::mutex> Lock(CallbacksMutex);
    if (!this->callbacks.empty()) {
      * data = callbacks.front();
      callbacks.pop_front();

      res = true;
    }
  }

  return res;
}

// Create the callback monitor on-demand  
bool LZQueue::CheckAndCreateMonitor() {
  // This operation is protected by event mutex  
  std::lock_guard<std::mutex> Lock(EventsMutex);
  if (this->monitorThreadId != 0)
    return false;

  // If the event monotor thread was not created yet, spawn it 
  return 0 != pthread_create(&(this->monitorThreadId), 0, EventMonitor, (void* )this);
}

// Synchronize on the event monitor thread 
void LZQueue::WaitEventMonitor() {
  if  (this->monitorThreadId == 0)
    return;

  // Join the event monitor thread   
  pthread_join(this->monitorThreadId, NULL);
}

// Record event
bool LZQueue::recordEvent(hipEvent_t event) {
  // std::lock_guard<std::mutex> Lock(QueueMutex);

  /* slightly tricky WRT refcounts.
   * if LastEvents != NULL, it should have refcount 1.
   *  if NULL, enqueue a marker here; 
   * libOpenCL will process it & decrease refc to 1;
   * we retain it here because d-tor is called at } and releases it.  
   * 
   * in both cases, event->recordStream should Retain */

  // if (LastEvent == nullptr) {
  //   cl::Event MarkerEvent;
  //   int err = Queue.enqueueMarkerWithWaitList(nullptr, &MarkerEvent);
  //   if (err) {
  //     logError ("enqueueMarkerWithWaitList FAILED with {}\n", err);
  //     return false;
  //   } else {
  //     LastEvent = MarkerEvent();
  //     clRetainEvent(LastEvent);
  //   }
  // }

  // logDebug("record Event: {} on Queue: {}\n", (void *)(LastEvent),
  //          (void *)(Queue()));

  // cl_uint refc1, refc2;
  // int err =
  //     ::clGetEventInfo(LastEvent, CL_EVENT_REFERENCE_COUNT, 4, &refc1, NULL);
  // assert(err == CL_SUCCESS);
  // can be >1 because recordEvent can be called >1 on the same event
  // assert(refc1 >= 1);

  // return event->recordStream(this, LastEvent);

  // err = ::clGetEventInfo(LastEvent, CL_EVENT_REFERENCE_COUNT, 4, &refc2, NULL);
  // assert(err == CL_SUCCESS);
  // assert(refc2 >= 2);
  // assert(refc2 == (refc1 + 1));

  if (event == nullptr)
    HIP_PROCESS_ERROR_MSG("HipLZ get null Event recorded?", hipErrorInitializationError);

  if (this->defaultCmdList == nullptr) 
    HIP_PROCESS_ERROR_MSG("Invalid command list during event recording", hipErrorInitializationError);
  
  // Record event to stream
  event->recordStream(this, nullptr);
  
  // Record timestamp got from execution write global timestamp from command list
  ((LZEvent* )event)->recordTimeStamp(this->defaultCmdList->ExecuteWriteGlobalTimeStamp(this));

  return true;
}

// Memory copy support   
hipError_t LZQueue::memCopy(void *dst, const void *src, size_t size) {
  if (this->defaultCmdList == nullptr)
    HIP_PROCESS_ERROR_MSG("HipLZ Invalid command list ", hipErrorInitializationError);
  this->defaultCmdList->ExecuteMemCopy(this, dst, src, size); 
  return hipSuccess;
}

// The memory copy 2D support
hipError_t LZQueue::memCopy2D(void *dst, size_t dpitch, const void *src, size_t spitch,
			      size_t width, size_t height) {
  if (this->defaultCmdList == nullptr)
    HIP_PROCESS_ERROR_MSG("HipLZ Invalid command list ", hipErrorInitializationError);
  this->defaultCmdList->ExecuteMemCopyRegion(this, dst, dpitch, src, spitch, width, height);

  return hipSuccess;
}

// The memory copy 3D support
hipError_t LZQueue::memCopy3D(void *dst, size_t dpitch, size_t dspitch,
			      const void *src, size_t spitch, size_t sspitch,
			      size_t width, size_t height, size_t depth) {
  if (this->defaultCmdList == nullptr)
    HIP_PROCESS_ERROR_MSG("HipLZ Invalid command list ", hipErrorInitializationError);
  this->defaultCmdList->ExecuteMemCopyRegion(this, dst, dpitch, dspitch, src, spitch, sspitch,
					     width, height, depth);

  return hipSuccess;
}

// Memory fill support  
hipError_t LZQueue::memFill(void *dst, size_t size, const void *pattern, size_t pattern_size) {
  if (this->defaultCmdList == nullptr)
    HIP_PROCESS_ERROR_MSG("HipLZ Invalid command list ", hipErrorInitializationError);
  this->defaultCmdList->ExecuteMemFill(this, dst, size, pattern, pattern_size);
  return hipSuccess;
}

// Launch kernel support 
hipError_t LZQueue::launch3(ClKernel *Kernel, dim3 grid, dim3 block) {
  HIP_PROCESS_ERROR_MSG("Not support LZQueue::launch3 yet!", hipErrorNotSupported);
}

// Launch kernel support 
hipError_t LZQueue::launch(ClKernel *Kernel, ExecItem *Arguments) {
  if (this->defaultCmdList == nullptr) {
    HIP_PROCESS_ERROR_MSG("Invalid command list", hipErrorInitializationError);
  } else {
    if (Kernel->SupportLZ() && Arguments->SupportLZ()) {
      this->defaultCmdList->ExecuteKernel(this, (LZKernel* )Kernel, (LZExecItem* )Arguments);
    } else
      HIP_PROCESS_ERROR_MSG("Not support LZQueue::launch yet!", hipErrorNotSupported); 
  }

  return hipSuccess;
}

// The asynchronous memory copy support 
bool LZQueue::memCopyAsync(void *dst, const void *src, size_t sizeBytes) {
  if (this->defaultCmdList == nullptr)
    HIP_PROCESS_ERROR_MSG("No default command list setup in current HipLZ queue yet!", hipErrorInitializationError);
  
  return this->defaultCmdList->ExecuteMemCopyAsync(this, dst, src, sizeBytes);
}

// The asynchronous memory copy 2D support     
hipError_t LZQueue::memCopy2DAsync(void *dst, size_t dpitch, const void *src, size_t spitch,
				   size_t width, size_t height) {
  if (this->defaultCmdList == nullptr)
    HIP_PROCESS_ERROR_MSG("HipLZ Invalid command list ", hipErrorInitializationError);
  this->defaultCmdList->ExecuteMemCopyRegionAsync(this, dst, dpitch, src, spitch, width, height);

  return hipSuccess;
}

// The asynchronous memory copy 3D support
hipError_t LZQueue::memCopy3DAsync(void *dst, size_t dpitch, size_t dspitch,
				   const void *src, size_t spitch, size_t sspitch,
				   size_t width, size_t height, size_t depth) {
  if (this->defaultCmdList == nullptr)
    HIP_PROCESS_ERROR_MSG("HipLZ Invalid command list ", hipErrorInitializationError);
  this->defaultCmdList->ExecuteMemCopyRegionAsync(this, dst, dpitch, dspitch, src, spitch, sspitch,
						  width, height, depth);

  return hipSuccess;
}

// The asynchronously memory fill support
bool LZQueue::memFillAsync(void *dst, size_t size, const void *pattern, size_t pattern_size) {
  if (this->defaultCmdList == nullptr)
    HIP_PROCESS_ERROR_MSG("No default command list setup in current HipLZ queue yet!", hipErrorInitializationError);

  return this->defaultCmdList->ExecuteMemFillAsync(this, dst, size, pattern, pattern_size);
}

// The set the current event  
bool LZQueue::SetEvent(LZEvent* event) {
  // if (this->currentEvent != nullptr) 
  HIP_PROCESS_ERROR_MSG("No current event here!", hipErrorInitializationError);

  // this->currentEvent = event;
  
  return true;
}

// Get and clear current event 
LZEvent* LZQueue::GetAndClearEvent() {
  // LZEvent* res = this->currentEvent;
  // this->currentEvent = nullptr;

  // return res;

  HIP_PROCESS_ERROR_MSG("No current event there to get and clear!", hipErrorInitializationError);

  return nullptr;
}

// Create and monior event  
LZEvent* LZQueue::CreateAndMonitorEvent(LZEvent* event) {
  if (!event)
    event = this->lzContext->createEvent(0);
  {
    std::lock_guard<std::mutex> Lock(EventsMutex);
    // Put event into local event list to enable monitor    
    this->localEvents.push_back(event);
  }

  return event;
}

LZEvent* LZQueue::GetPendingEvent() {
  LZEvent* res = nullptr;
  {
    // Check if there is pending event in list
    std::lock_guard<std::mutex> Lock(EventsMutex);
    if (!this->localEvents.empty()) {
      res = this->localEvents.front();
      this->localEvents.pop_front();
    }
  }

  return res;
}

LZCommandList::LZCommandList(LZContext* lzContext_) {
  this->lzContext = lzContext_;

  // Initialize the shared memory buffer
  this->shared_buf = this->lzContext->allocate(32, 8, LZMemoryType::Shared);

  // Initialize the uint64_t part as 0
   * (uint64_t* )this->shared_buf = 0;
}

// Initialize stand Level-0 command list
bool LZStdCommandList::initializeCmdList() {
  // Create the command list
  ze_command_list_desc_t clDesc;
  clDesc.stype = ZE_STRUCTURE_TYPE_COMMAND_LIST_DESC;
  clDesc.flags = ZE_COMMAND_LIST_FLAG_EXPLICIT_ONLY; // default hehaviour 
  clDesc.commandQueueGroupOrdinal = 0;
  clDesc.pNext = nullptr;
  ze_result_t status = zeCommandListCreate(lzContext->GetContextHandle(), 
					   lzContext->GetDevice()->GetDeviceHandle(),
					   &clDesc, &hCommandList);

  LZ_PROCESS_ERROR_MSG("HipLZ zeCommandListCreate FAILED with return code ", status);
  logDebug("LZ COMMAND LIST CREATION via calling zeCommandListCreate {} ", status);
  
  return true;
}

// Initialize immediate Level-0 command list
bool LZImmCommandList::initializeCmdList() {
  // Create command list via immidiately associated with a queue 
  ze_command_queue_desc_t cqDesc;
  cqDesc.stype = ZE_STRUCTURE_TYPE_COMMAND_QUEUE_DESC;
  cqDesc.pNext = nullptr;
  cqDesc.ordinal = 0;
  cqDesc.index = 0;
  cqDesc.flags = ZE_COMMAND_QUEUE_FLAG_EXPLICIT_ONLY; // 0;                                            
  cqDesc.mode = ZE_COMMAND_QUEUE_MODE_DEFAULT;
  cqDesc.priority = ZE_COMMAND_QUEUE_PRIORITY_NORMAL;

  ze_result_t status = zeCommandListCreateImmediate(this->lzContext->GetContextHandle(),
						    this->lzContext->GetDevice()->GetDeviceHandle(),
						    &cqDesc, &hCommandList);
  LZ_PROCESS_ERROR_MSG("HipLZ zeCommandListCreate FAILED with return code ", status);
  logDebug("LZ COMMAND LIST CREATION via calling zeCommandListCreateImmediate {} ", status);

  // Initialize the internal event pool and finish event  
  ze_event_pool_desc_t ep_desc = {};
  ep_desc.stype = ZE_STRUCTURE_TYPE_EVENT_POOL_DESC;
  ep_desc.count = 1;
  ep_desc.flags = ZE_EVENT_POOL_FLAG_HOST_VISIBLE;
  ze_event_desc_t ev_desc = {};
  ev_desc.stype = ZE_STRUCTURE_TYPE_EVENT_DESC;
  ev_desc.signal = ZE_EVENT_SCOPE_FLAG_HOST;
  ev_desc.wait = ZE_EVENT_SCOPE_FLAG_HOST;
  ze_device_handle_t dev = lzContext->GetDevice()->GetDeviceHandle();
  status = zeEventPoolCreate(lzContext->GetContextHandle(), &ep_desc, 1, &dev, &(this->eventPool));
  LZ_PROCESS_ERROR_MSG("HipLZ zeEventPoolCreate FAILED with return code ", status);
  status = zeEventCreate(this->eventPool, &ev_desc, &(this->finishEvent));
  LZ_PROCESS_ERROR_MSG("HipLZ zeEventCreate FAILED with return code ", status);
  
  return true;
}

// Create HipLZ command list 
LZCommandList* LZCommandList::CreateCmdList(LZContext* lzContext, bool immediate) {
  if (immediate)
    return new LZImmCommandList(lzContext);
  else 
    return new LZStdCommandList(lzContext);
}

// Get the potential signal event
// TODO: depracate this? 
LZEvent* LZCommandList::GetSignalEvent(LZQueue* lzQueue) {
  return lzQueue->CreateAndMonitorEvent(nullptr);
}

// Execute the Level-0 kernel
bool LZCommandList::ExecuteKernel(LZQueue* lzQueue, LZKernel* Kernel, LZExecItem* Arguments) {
  // Set group size
  ze_result_t status = zeKernelSetGroupSize(Kernel->GetKernelHandle(),
					    Arguments->BlockDim.x, Arguments->BlockDim.y, 
					    Arguments->BlockDim.z);
  LZ_PROCESS_ERROR_MSG("could not set group size! ", status);

  logDebug("LZ KERNEL EXECUTION via calling zeKernelSetGroupSize {} ", status);
  
  // Set all kernel function arguments
  Arguments->setupAllArgs(Kernel);
  
  // Launch kernel via Level-0 command list
  uint32_t numGroupsX = Arguments->GridDim.x;
  uint32_t numGroupsY = Arguments->GridDim.y;
  uint32_t numGroupsz = Arguments->GridDim.z;
  ze_group_count_t hLaunchFuncArgs = { numGroupsX, numGroupsY, numGroupsz };
  
  // Get the potential signal event 
  ze_event_handle_t hSignalEvent = GetSignalEvent(lzQueue)->GetEventHandler();

  status = zeCommandListAppendLaunchKernel(hCommandList,
                                           Kernel->GetKernelHandle(),
                                           &hLaunchFuncArgs,
                                           hSignalEvent,
                                           0,
                                           nullptr);
  LZ_PROCESS_ERROR_MSG("Hiplz zeCommandListAppendLaunchKernel FAILED with return code  ", status);

  logDebug("LZ KERNEL EXECUTION via calling zeCommandListAppendLaunchKernel {} ", status);

  // Execute kernel  
  return Execute(lzQueue);
}

// Execute HipLZ memory copy command
bool LZCommandList::ExecuteMemCopy(LZQueue* lzQueue, void *dst, const void *src, size_t sizeBytes) {
  // Get the potential signal event
  ze_event_handle_t hSignalEvent = GetSignalEvent(lzQueue)->GetEventHandler();

  ze_result_t status = zeCommandListAppendMemoryCopy(hCommandList, dst, src, sizeBytes,
                                                     hSignalEvent, 0, NULL);
  LZ_PROCESS_ERROR_MSG("HipLZ zeCommandListAppendMemoryCopy FAILED with return code ", status);
  // Execute memory copy  
  return Execute(lzQueue);
}

// Execute memory HipLZ copy regiion 
bool LZCommandList::ExecuteMemCopyRegion(LZQueue* lzQueue, void *dst, size_t dpitch,
					 const void *src, size_t spitch,
					 size_t width, size_t height) {
  // Get the potential signal event
  ze_event_handle_t hSignalEvent = GetSignalEvent(lzQueue)->GetEventHandler();

  // Create region
  ze_copy_region_t dstRegion;
  dstRegion.originX = 0;
  dstRegion.originY = 0;
  dstRegion.originZ = 0;
  dstRegion.width = width;
  dstRegion.height = height;
  dstRegion.depth = 0;
  ze_copy_region_t srcRegion;
  srcRegion.originX = 0;
  srcRegion.originY = 0;
  srcRegion.originZ = 0;
  srcRegion.width = width;
  srcRegion.height = height;
  srcRegion.depth = 0;
  ze_result_t status = zeCommandListAppendMemoryCopyRegion(hCommandList, dst, &dstRegion, dpitch, 0,
							   src, &srcRegion, spitch, 0,
							   hSignalEvent, 0, nullptr);
   
  LZ_PROCESS_ERROR_MSG("HipLZ zeCommandListAppendMemoryCopyRegion FAILED with return code ", status);
  // Execute memory copy
  return Execute(lzQueue);
}

bool LZCommandList::ExecuteMemCopyRegion(LZQueue* lzQueue, void *dst, size_t dpitch, size_t dspitch,
					 const void *src, size_t spitch, size_t sspitch,
					 size_t width, size_t height, size_t depth) {
  // Get the potential signal event
  ze_event_handle_t hSignalEvent = GetSignalEvent(lzQueue)->GetEventHandler();

  ze_copy_region_t dstRegion;
  dstRegion.originX = 0;
  dstRegion.originY = 0;
  dstRegion.originZ = 0;
  dstRegion.width = width;
  dstRegion.height = height;
  dstRegion.depth = depth;
  ze_copy_region_t srcRegion;
  srcRegion.originX = 0;
  srcRegion.originY = 0;
  srcRegion.originZ = 0;
  srcRegion.width = width;
  srcRegion.height = height;
  srcRegion.depth = depth;
  ze_result_t status = zeCommandListAppendMemoryCopyRegion(hCommandList, dst, &dstRegion, dpitch,
                                                           dspitch, src, &srcRegion, spitch, sspitch,
                                                           hSignalEvent, 0, nullptr);
  LZ_PROCESS_ERROR_MSG("HipLZ zeCommandListAppendMemoryCopyRegion FAILED with return code ", status);
  // Execute memory copy
  return Execute(lzQueue);
}

// Execute HipLZ memory copy command asynchronously
bool LZCommandList::ExecuteMemCopyAsync(LZQueue* lzQueue, void *dst, const void *src, size_t sizeBytes) {
  // Get the potential signal event  
  ze_event_handle_t hSignalEvent = GetSignalEvent(lzQueue)->GetEventHandler();

  ze_result_t status = zeCommandListAppendMemoryCopy(hCommandList, dst, src, sizeBytes,
                                                     hSignalEvent, 0, NULL);
  LZ_PROCESS_ERROR_MSG("HipLZ zeCommandListAppendMemoryCopy FAILED with return code ", status);
  // Execute memory copy asynchronously
  return ExecuteAsync(lzQueue);
}

// Execute asynchronous memory HipLZ copy regiion 
bool LZCommandList::ExecuteMemCopyRegionAsync(LZQueue* lzQueue, void *dst, size_t dpitch,
					      const void *src, size_t spitch,
					      size_t width, size_t height) {
  // Get the potential signal event 
  ze_event_handle_t hSignalEvent = GetSignalEvent(lzQueue)->GetEventHandler();

  // Create region   
  ze_copy_region_t dstRegion;
  dstRegion.originX = 0;
  dstRegion.originY = 0;
  dstRegion.originZ = 0;
  dstRegion.width = width;
  dstRegion.height = height;
  dstRegion.depth = 0;
  ze_copy_region_t srcRegion;
  srcRegion.originX = 0;
  srcRegion.originY = 0;
  srcRegion.originZ = 0;
  srcRegion.width = width;
  srcRegion.height = height;
  srcRegion.depth = 0;
  ze_result_t status = zeCommandListAppendMemoryCopyRegion(hCommandList, dst, &dstRegion, dpitch, 0,
                                                           src, &srcRegion, spitch, 0,
                                                           hSignalEvent, 0, nullptr);

  LZ_PROCESS_ERROR_MSG("HipLZ zeCommandListAppendMemoryCopyRegion FAILED with return code ", status);
  // Execute memory copy   
  return ExecuteAsync(lzQueue);
}

bool LZCommandList::ExecuteMemCopyRegionAsync(LZQueue* lzQueue, void *dst, size_t dpitch,
					      size_t dspitch, const void *src, size_t spitch,
					      size_t sspitch, size_t width, size_t height,
					      size_t depth) {
  // Get the potential signal event
  ze_event_handle_t hSignalEvent = GetSignalEvent(lzQueue)->GetEventHandler();

  ze_copy_region_t dstRegion;
  dstRegion.originX = 0;
  dstRegion.originY = 0;
  dstRegion.originZ = 0;
  dstRegion.width = width;
  dstRegion.height = height;
  dstRegion.depth = depth;
  ze_copy_region_t srcRegion;
  srcRegion.originX = 0;
  srcRegion.originY = 0;
  srcRegion.originZ = 0;
  srcRegion.width = width;
  srcRegion.height = height;
  srcRegion.depth = depth;
  ze_result_t status = zeCommandListAppendMemoryCopyRegion(hCommandList, dst, &dstRegion, dpitch,
                                                           dspitch, src, &srcRegion, spitch, sspitch,
                                                           hSignalEvent, 0, nullptr);
  LZ_PROCESS_ERROR_MSG("HipLZ zeCommandListAppendMemoryCopyRegion FAILED with return code ", status);
  // Execute memory copy   
  return Execute(lzQueue);
}

// Execute HipLZ memory fill command
bool LZCommandList::ExecuteMemFill(LZQueue* lzQueue, void *dst, size_t size, const void *pattern, size_t pattern_size) {
  ze_event_handle_t hSignalEvent = GetSignalEvent(lzQueue)->GetEventHandler();

  ze_result_t status = zeCommandListAppendMemoryFill(hCommandList, dst, pattern, pattern_size, size, hSignalEvent, 0, NULL);
  LZ_PROCESS_ERROR_MSG("HipLZ zeCommandListAppendMemoryFill FAILED with return code ", status);
  return Execute(lzQueue);
}

// Execute HipLZ memory fill command asynchronously
bool LZCommandList::ExecuteMemFillAsync(LZQueue* lzQueue, void *dst, size_t size, const void *pattern, size_t pattern_size) {
  ze_event_handle_t hSignalEvent = GetSignalEvent(lzQueue)->GetEventHandler();

  ze_result_t status = zeCommandListAppendMemoryFill(hCommandList, dst, pattern, pattern_size, size, hSignalEvent, 0, NULL);
  LZ_PROCESS_ERROR_MSG("HipLZ zeCommandListAppendMemoryFill FAILED with return code ", status);
  return ExecuteAsync(lzQueue);
}

// Execute HipLZ write global timestamp
uint64_t LZCommandList::ExecuteWriteGlobalTimeStamp(LZQueue* lzQueue) {
  ze_result_t status = zeCommandListAppendWriteGlobalTimestamp(hCommandList, (uint64_t*)(shared_buf), nullptr, 0, nullptr);
  LZ_PROCESS_ERROR_MSG("HipLZ zeCommandListAppendWriteGlobalTimestamp FAILED with return code ", status);
  Execute(lzQueue);

  uint64_t ret = * (uint64_t*)(shared_buf);

  return ret;
}

bool LZCommandList::finish() {
  HIP_PROCESS_ERROR_MSG("HipLZ does not support LZCommandList::finish! ", hipErrorNotSupported);
  return true;
}

// Synchronize host with device kernel execution 
bool LZStdCommandList::finish() {
  // Do nothing here
  return true;
}

// Synchronize host with device kernel execution 
bool LZImmCommandList::finish() {
  ze_result_t status = zeCommandListAppendSignalEvent(hCommandList, finishEvent);
  LZ_PROCESS_ERROR_MSG("HipLZ zeCommandListAppendSignalEvent FAILED with return code ", status);
  status = zeEventHostSynchronize(finishEvent, UINT64_MAX);
  LZ_PROCESS_ERROR_MSG("HipLZ zeEventHostSynchronize FAILED with return code ", status);
  status = zeEventHostReset(finishEvent);
  LZ_PROCESS_ERROR_MSG("HipLZ zeEventHostReset FAILED with return code ", status);
  
  return true;
 }

bool LZCommandList::Execute(LZQueue* lzQueue) {
  HIP_PROCESS_ERROR_MSG("HipLZ does not support LZCommandList::Execute! ", hipErrorNotSupported);
  return true;
}

// Execute HipLZ command list in standard command list 
bool LZStdCommandList::Execute(LZQueue* lzQueue) {
  // Finished appending commands (typically done on another thread)
  ze_result_t status = zeCommandListClose(hCommandList);
  LZ_PROCESS_ERROR_MSG("HipLZ zeCommandListClose FAILED with return code ", status);

  logDebug("LZ KERNEL EXECUTION via calling zeCommandListClose {} ", status);
  
  // Execute command list in command queue
  status = zeCommandQueueExecuteCommandLists(lzQueue->GetQueueHandle(), 1, &hCommandList, nullptr);
  LZ_PROCESS_ERROR_MSG("HipLZ zeCommandQueueExecuteCommandLists FAILED with return code ", status);

  logDebug("LZ KERNEL EXECUTION via calling zeCommandQueueExecuteCommandLists {} ", status);

  logDebug("LZ KERNEL EXECUTION via calling zeCommandQueueSynchronize {} ", status);
  
  // Reset (recycle) command list for new commands
  status = zeCommandListReset(hCommandList);
  LZ_PROCESS_ERROR_MSG("HipLZ zeCommandListReset FAILED with return code ", status);

  logDebug("LZ KERNEL EXECUTION via calling zeCommandListReset {} ", status);
  
  return true;
}


// Execute HipLZ command list in immediate command list 
bool LZImmCommandList::Execute(LZQueue* lzQueue) {
  // Synchronize host with device kernel execution
  return finish();
}

bool LZCommandList::ExecuteAsync(LZQueue* lzQueue) {
  HIP_PROCESS_ERROR_MSG("HipLZ does not support LZCommandList::ExecuteAsync! ", hipErrorNotSupported);
  return true;
}

// Execute HipLZ command list asynchronously in standard command list
bool LZStdCommandList::ExecuteAsync(LZQueue* lzQueue) {
  HIP_PROCESS_ERROR_MSG("HipLZ does not support LZStdCommandList::ExecuteAsync! ", hipErrorNotSupported);
}

// Execute HipLZ command list asynchronously in immediate command list
bool LZImmCommandList::ExecuteAsync(LZQueue* lzQueue) {
  return true;
}

int LZExecItem::setupAllArgs(LZKernel *kernel) {
  OCLFuncInfo *FuncInfo = kernel->getFuncInfo();
  size_t NumLocals = 0;
  int LastArgIdx = -1;
  
  for (size_t i = 0; i < FuncInfo->ArgTypeInfo.size(); ++i) {
    if (FuncInfo->ArgTypeInfo[i].space == OCLSpace::Local) {
      ++ NumLocals;
    }
  }
  // there can only be one dynamic shared mem variable, per cuda spec 
  assert(NumLocals <= 1);
  
  if ((OffsetsSizes.size() + NumLocals) != FuncInfo->ArgTypeInfo.size()) {
    logError("Some arguments are still unset\n");
    return CL_INVALID_VALUE;
  }

  if (OffsetsSizes.size() == 0)
    return CL_SUCCESS;
  
  std::sort(OffsetsSizes.begin(), OffsetsSizes.end());
  if ((std::get<0>(OffsetsSizes[0]) != 0) ||
      (std::get<1>(OffsetsSizes[0]) == 0)) {
    logError("Invalid offset/size\n");
    return CL_INVALID_VALUE;
  }
  
  // check args are set  
  if (OffsetsSizes.size() > 1) {
    for (size_t i = 1; i < OffsetsSizes.size(); ++i) {
      if ( (std::get<0>(OffsetsSizes[i]) == 0) ||
           (std::get<1>(OffsetsSizes[i]) == 0) ||
           (
	    (std::get<0>(OffsetsSizes[i - 1]) + std::get<1>(OffsetsSizes[i - 1])) >
            std::get<0>(OffsetsSizes[i]))
           ) {
	logError("Invalid offset/size\n");
	return CL_INVALID_VALUE;
      }
    }
  }

  const unsigned char *start = ArgData.data();
  void *p;
  int err;
  for (cl_uint i = 0; i < OffsetsSizes.size(); ++ i) {
    OCLArgTypeInfo &ai = FuncInfo->ArgTypeInfo[i];
    logDebug("ARG {}: OS[0]: {} OS[1]: {} \n      TYPE {} SPAC {} SIZE {}\n", i,
             std::get<0>(OffsetsSizes[i]), std::get<1>(OffsetsSizes[i]),
             (unsigned)ai.type, (unsigned)ai.space, ai.size);
    
    if (ai.type == OCLType::Pointer) {
      // TODO: sync with ExecItem's solution   
      assert(ai.size == sizeof(void *));
      assert(std::get<1>(OffsetsSizes[i]) == ai.size);
      size_t size = std::get<1>(OffsetsSizes[i]);
      size_t offs = std::get<0>(OffsetsSizes[i]);
      const void* value = (void*)(start + offs);
      logDebug("setArg SVM {} to {}\n", i, p);
      ze_result_t status = zeKernelSetArgumentValue(kernel->GetKernelHandle(), i, size, value);

      if (status != ZE_RESULT_SUCCESS) {
        logDebug("zeKernelSetArgumentValue failed with error {}\n", err);
        return CL_INVALID_VALUE;
      }

      logDebug("LZ SET ARGUMENT VALUE via calling zeKernelSetArgumentValue {} ", status);
    } else {
      size_t size = std::get<1>(OffsetsSizes[i]);
      size_t offs = std::get<0>(OffsetsSizes[i]);
      const void* value = (void*)(start + offs);
      logDebug("setArg {} size {} offs {}\n", i, size, offs);
      ze_result_t status = zeKernelSetArgumentValue(kernel->GetKernelHandle(), i, size, value);

      if (status != ZE_RESULT_SUCCESS) {
        logDebug("zeKernelSetArgumentValue failed with error {}\n", err);
        return CL_INVALID_VALUE;
      }

      logDebug("LZ SET ARGUMENT VALUE via calling zeKernelSetArgumentValue {} ", status);
    }
  }

  // Setup the kernel argument's value related to dynamically sized share memory
  if (NumLocals == 1) {
    ze_result_t status = zeKernelSetArgumentValue(kernel->GetKernelHandle(),
						  FuncInfo->ArgTypeInfo.size() - 1,
						  SharedMem, nullptr); 
    logDebug("LZ set dynamically sized share memory related argument via calling zeKernelSetArgumentValue {} ", status);
  }
  
  return CL_SUCCESS;
}

bool LZExecItem::launch(LZKernel *Kernel) {
  return Stream->launch(Kernel, this) == hipSuccess;  
};

LZModule::LZModule(LZContext* lzContext, uint8_t* funcIL, size_t ilSize) {
  // Create module with global address aware 
  std::string compilerOptions = " -cl-std=CL2.0 -cl-take-global-address -cl-match-sincospi";
  ze_module_desc_t moduleDesc = {
    ZE_STRUCTURE_TYPE_MODULE_DESC,
    nullptr,
    ZE_MODULE_FORMAT_IL_SPIRV,
    ilSize,
    funcIL,
    compilerOptions.c_str(),
    nullptr
  };
  ze_result_t status = zeModuleCreate(lzContext->GetContextHandle(),
				      lzContext->GetDevice()->GetDeviceHandle(),
				      &moduleDesc, &this->hModule, nullptr);
  LZ_PROCESS_ERROR_MSG("Hiplz zeModuleCreate FAILED with return code  ", status);

  logDebug("LZ CREATE MODULE via calling zeModuleCreate {} ", status);
}

LZModule::~LZModule() {
  zeModuleDestroy(this->hModule);
  // TODO: destroy kernels
}

// Create Level-0 kernel 
void LZModule::CreateKernel(std::string funcName, OpenCLFunctionInfoMap& FuncInfos) {
  if (this->kernels.find(funcName) != this->kernels.end())
    return;

  // Register kernel
  if (FuncInfos.find(funcName) == FuncInfos.end())
    HIP_PROCESS_ERROR_MSG("HipLZ could not find function information ", hipErrorInitializationError);
  // Create kernel
  this->kernels[funcName] = new LZKernel(this, funcName, FuncInfos[funcName]);
}

// Get Level-0 kernel
LZKernel* LZModule::GetKernel(std::string funcName) {
  if (kernels.find(funcName) == kernels.end())
    return nullptr;

  return kernels[funcName];
}


// Get hte global pointer related information
bool LZModule::getSymbolAddressSize(const char *name, hipDeviceptr_t *dptr, size_t* bytes) {
  size_t varSize = 0;
  ze_result_t status = zeModuleGetGlobalPointer(this->hModule, name, &varSize, dptr);
  if (status != ZE_RESULT_SUCCESS) {
    std::string varName = (const char *)name;
    std::cout << "No global variable found: " << varName << "  " << status << "   ";
    if (status == ZE_RESULT_ERROR_DEVICE_LOST)
      std::cout << "ZE_RESULT_ERROR_DEVICE_LOST";
    else if (status == ZE_RESULT_ERROR_UNINITIALIZED)
      std::cout << "ZE_RESULT_ERROR_UNINITIALIZED";
    else if (status == ZE_RESULT_ERROR_INVALID_NULL_HANDLE)
      std::cout << "ZE_RESULT_ERROR_INVALID_NULL_HANDLE";
    else if (status == ZE_RESULT_ERROR_INVALID_NULL_POINTER)
      std::cout << "ZE_RESULT_ERROR_INVALID_NULL_POINTER";
    else if (status == ZE_RESULT_ERROR_INVALID_GLOBAL_NAME)
      std::cout << "ZE_RESULT_ERROR_INVALID_GLOBAL_NAME";
    
    std::cout << std::endl;
    
    return false;
  } else {
    // std::string varName = name;
    // std::cout << "getSymbolAddressSize  --  global variable: " << varName << " bytes: " << varSize << "  ptr: " << * dptr << std::endl;
  }

  if (varSize != 0)
    * bytes = varSize;
  
  return true;
}

LZKernel::LZKernel(LZModule* lzModule, std::string funcName, OCLFuncInfo* FuncInfo_) {
  this->FuncInfo = FuncInfo_;
  
  // Create kernel
  ze_kernel_desc_t kernelDesc = {
    ZE_STRUCTURE_TYPE_KERNEL_DESC,
    nullptr,
    0, // flags         
    funcName.c_str()
  };
  ze_kernel_handle_t hKernel;
  ze_result_t status = zeKernelCreate(lzModule->GetModuleHandle(), &kernelDesc, &this->hKernel);
  LZ_PROCESS_ERROR_MSG("HipLZ zeKernelCreate FAILED with return code ", status);
  
  logDebug("LZ KERNEL CREATION via calling zeKernelCreate {} ", status);  
}

LZKernel::~LZKernel() {
  zeKernelDestroy(this->hKernel);
}

// Create event pool
LZEventPool::LZEventPool(LZContext* c) {
  this->lzContext = c;

  // Create event pool
  ze_event_pool_desc_t eventPoolDesc = {
    ZE_STRUCTURE_TYPE_EVENT_POOL_DESC,
    nullptr,
    ZE_EVENT_POOL_FLAG_HOST_VISIBLE | ZE_EVENT_POOL_FLAG_KERNEL_TIMESTAMP, // all events in pool are visible to Host
    1 // count
  };
  
  ze_result_t status = zeEventPoolCreate(this->lzContext->GetContextHandle(), &eventPoolDesc, 0, nullptr, &hEventPool);
  LZ_PROCESS_ERROR_MSG("HipLZ event pool creation fail! ", status);
}

// Create HipLZ event from event pool
LZEvent* LZEventPool::createEvent(unsigned flags) {
  return new LZEvent(this->lzContext, flags, this);
}

// Create HipLZ event
LZEvent::LZEvent(LZContext* c, unsigned flags, LZEventPool* eventPool) {
  this->Stream = nullptr;
  this->Status = EVENT_STATUS_INIT;
  this->Flags = flags;
  this->cont = c;
  * (uint64_t* )this->timestamp_buf = 0;

  ze_event_desc_t eventDesc = {
    ZE_STRUCTURE_TYPE_EVENT_DESC,
    nullptr,
    0, // index
    0, // no additional memory/cache coherency required on signal
    ZE_EVENT_SCOPE_FLAG_HOST  // ensure memory coherency across device and Host after event completes
  };
 
  ze_result_t status = zeEventCreate(eventPool->GetEventPoolHandler(), &eventDesc, &hEvent);
  LZ_PROCESS_ERROR_MSG("HipLZ event creation fail! ", status);
}

// Get the finish time of the event associated operation
uint64_t LZEvent::getFinishTime() {
  std::lock_guard<std::mutex> Lock(EventMutex);
  
  // ze_kernel_timestamp_result_t dst;
  // ze_result_t status = zeEventQueryKernelTimestamp(hEvent, &dst);
  // if (status != ZE_RESULT_SUCCESS)
  //   throw InvalidLevel0Initialization("HipLZ event queries timestamp error!");

  return getTimeStamp();
}

// Record event into stream
bool LZEvent::recordStream(hipStream_t S, cl_event E) {
  std::lock_guard<std::mutex> Lock(EventMutex);
 
  Stream = S;
  // if (((LZQueue* )Stream)->SetEvent(this)) {
  ((LZQueue* )Stream)->CreateAndMonitorEvent(this);
  Status = EVENT_STATUS_RECORDING;

  return true;
}

bool LZEvent::updateFinishStatus() {
  std::lock_guard<std::mutex> Lock(EventMutex);
  if (Status != EVENT_STATUS_RECORDING)
    return false;

  if (!Stream) {
    // Here we use this protocol: Stream == nullptr ==> event is associated with a queue operation 
    ze_result_t status = zeEventHostSynchronize(this->hEvent, UINT64_MAX);
    LZ_PROCESS_ERROR_MSG("HipLZ event synchronization error! ", status);
  }

  Status = EVENT_STATUS_RECORDED;
  return true;
}

bool LZEvent::wait() {
  std::lock_guard<std::mutex> Lock(EventMutex);
  if (Status != EVENT_STATUS_RECORDING)
    return false;

  if (!Stream) {
    // Here we use this protocol: Stream == nullptr ==> event is associated with a queue operation
    ze_result_t status = zeEventHostSynchronize(this->hEvent, UINT64_MAX);
    LZ_PROCESS_ERROR_MSG("HipLZ event synchronization error! ", status);
  }

  Status = EVENT_STATUS_RECORDED;
  return true;
}

// Get the event object? this is only for OpenCL  
cl::Event LZEvent::getEvent() { 
  HIP_PROCESS_ERROR_MSG("HipLZ does not support cl::Event! ", hipErrorNotSupported);
}

// Check if the event is from same cl::Context? this is only for OpenCL 
bool LZEvent::isFromContext(cl::Context &Other) {
  HIP_PROCESS_ERROR_MSG("HipLZ does not support cl::Context! ", hipErrorNotSupported);
}

LZImage::LZImage(LZContext* lzContext, hipResourceDesc* resDesc, hipTextureDesc* texDesc) {
  this->lzContext = lzContext;
  
  // TODO: parse the resource and texture descriptor
  ze_image_format_t format = {
    ZE_IMAGE_FORMAT_LAYOUT_32,
    ZE_IMAGE_FORMAT_TYPE_FLOAT,
    ZE_IMAGE_FORMAT_SWIZZLE_R,
    ZE_IMAGE_FORMAT_SWIZZLE_0,
    ZE_IMAGE_FORMAT_SWIZZLE_0,
    ZE_IMAGE_FORMAT_SWIZZLE_1
  };

  ze_image_desc_t imageDesc = {
    ZE_STRUCTURE_TYPE_IMAGE_DESC,
    nullptr,
    0, // read-only
    ZE_IMAGE_TYPE_2D,
    format,
    128, 128, 0, 0, 0
  };
 
  ze_result_t status = zeImageCreate(lzContext->GetContextHandle(),
				      lzContext->GetDevice()->GetDeviceHandle(),
				      &imageDesc, &this->hImage);
  LZ_PROCESS_ERROR_MSG("HipLZ zeImageCreate FAILED with return code ", status);
}

// Update data to image 
bool LZImage::upload(hipStream_t stream, void* srcptr) {
  ze_result_t status = zeCommandListAppendImageCopyFromMemory(((LZQueue* )stream)->GetDefaultCmdList()->GetCommandListHandle(),
							      hImage, srcptr, nullptr, nullptr, 0,
							      nullptr);
  LZ_PROCESS_ERROR_MSG("HipLZ zeCommandListAppendImageCopyFromMemory with return code ", status);

  return true;
}

hipError_t lzConvertResult(ze_result_t status) {
  switch (status) {
  case ZE_RESULT_SUCCESS:
    return hipSuccess;
  case ZE_RESULT_NOT_READY:
    return hipErrorNotReady;
  case ZE_RESULT_ERROR_DEVICE_LOST:
    return hipErrorOperatingSystem;
  case ZE_RESULT_ERROR_OUT_OF_HOST_MEMORY:
    return hipErrorMemoryAllocation;
  case ZE_RESULT_ERROR_OUT_OF_DEVICE_MEMORY:
    return hipErrorMemoryAllocation;
  case ZE_RESULT_ERROR_MODULE_BUILD_FAILURE:
    return hipErrorInvalidSource;
  case ZE_RESULT_ERROR_MODULE_LINK_FAILURE:
    return hipErrorInvalidImage;
  case ZE_RESULT_ERROR_INSUFFICIENT_PERMISSIONS:
    return hipErrorOperatingSystem;
  case ZE_RESULT_ERROR_NOT_AVAILABLE:
    return hipErrorAlreadyAcquired;
  case ZE_RESULT_ERROR_DEPENDENCY_UNAVAILABLE:
    return hipErrorInitializationError;
  case ZE_RESULT_ERROR_UNINITIALIZED:
    return hipErrorInitializationError;
  case ZE_RESULT_ERROR_UNSUPPORTED_VERSION:
    return hipErrorInsufficientDriver;
  case ZE_RESULT_ERROR_UNSUPPORTED_FEATURE:
    return hipErrorNotSupported;
  case ZE_RESULT_ERROR_INVALID_ARGUMENT:
    return hipErrorInvalidValue;
  case ZE_RESULT_ERROR_INVALID_NULL_HANDLE:
    return hipErrorInvalidResourceHandle;
  case ZE_RESULT_ERROR_HANDLE_OBJECT_IN_USE:
    return hipErrorInvalidResourceHandle;
  case ZE_RESULT_ERROR_INVALID_NULL_POINTER:
    return hipErrorInvalidValue;
  case ZE_RESULT_ERROR_INVALID_SIZE:
    return hipErrorInvalidValue;
  case ZE_RESULT_ERROR_UNSUPPORTED_SIZE:
    return hipErrorInvalidValue;
  case ZE_RESULT_ERROR_UNSUPPORTED_ALIGNMENT:
    return hipErrorInvalidValue;
  case ZE_RESULT_ERROR_INVALID_SYNCHRONIZATION_OBJECT:
    return hipErrorInvalidResourceHandle;
  case ZE_RESULT_ERROR_INVALID_ENUMERATION:
    return hipErrorInvalidValue;
  case ZE_RESULT_ERROR_UNSUPPORTED_ENUMERATION:
    return hipErrorNotSupported;
  case ZE_RESULT_ERROR_UNSUPPORTED_IMAGE_FORMAT:
    return hipErrorNotSupported;
  case ZE_RESULT_ERROR_INVALID_NATIVE_BINARY:
    return hipErrorInvalidImage;
  case ZE_RESULT_ERROR_INVALID_GLOBAL_NAME:
    return hipErrorInvalidSymbol;
  case ZE_RESULT_ERROR_INVALID_KERNEL_NAME:
    return hipErrorInvalidDeviceFunction;
  case ZE_RESULT_ERROR_INVALID_FUNCTION_NAME:
    return hipErrorInvalidDeviceFunction;
  case ZE_RESULT_ERROR_INVALID_GROUP_SIZE_DIMENSION:
    return hipErrorInvalidConfiguration;
  case ZE_RESULT_ERROR_INVALID_GLOBAL_WIDTH_DIMENSION:
    return hipErrorInvalidConfiguration;
  case ZE_RESULT_ERROR_INVALID_KERNEL_ARGUMENT_INDEX:
    return hipErrorInvalidConfiguration;
  case ZE_RESULT_ERROR_INVALID_KERNEL_ARGUMENT_SIZE:
    return hipErrorInvalidConfiguration;
  case ZE_RESULT_ERROR_INVALID_KERNEL_ATTRIBUTE_VALUE:
    return hipErrorInvalidValue;
  case ZE_RESULT_ERROR_INVALID_MODULE_UNLINKED:
    return hipErrorInvalidImage;
  case ZE_RESULT_ERROR_INVALID_COMMAND_LIST_TYPE:
    return hipErrorInvalidResourceHandle;
  case ZE_RESULT_ERROR_OVERLAPPING_REGIONS:
    return hipErrorInvalidValue;
  case ZE_RESULT_ERROR_UNKNOWN:
    return hipErrorUnknown;
  default:
    return hipErrorUnknown;
  }
}

const char * lzResultToString(ze_result_t status) {
  switch (status) {
  case ZE_RESULT_SUCCESS:
    return "ZE_RESULT_SUCCESS";
  case ZE_RESULT_NOT_READY:
    return "ZE_RESULT_NOT_READY";
  case ZE_RESULT_ERROR_DEVICE_LOST:
    return "ZE_RESULT_ERROR_DEVICE_LOST";
  case ZE_RESULT_ERROR_OUT_OF_HOST_MEMORY:
    return "ZE_RESULT_ERROR_OUT_OF_HOST_MEMORY";
  case ZE_RESULT_ERROR_OUT_OF_DEVICE_MEMORY:
    return "ZE_RESULT_ERROR_OUT_OF_DEVICE_MEMORY";
  case ZE_RESULT_ERROR_MODULE_BUILD_FAILURE:
    return "ZE_RESULT_ERROR_MODULE_BUILD_FAILURE";
  case ZE_RESULT_ERROR_MODULE_LINK_FAILURE:
    return "ZE_RESULT_ERROR_MODULE_LINK_FAILURE";
  case ZE_RESULT_ERROR_INSUFFICIENT_PERMISSIONS:
    return "ZE_RESULT_ERROR_INSUFFICIENT_PERMISSIONS";
  case ZE_RESULT_ERROR_NOT_AVAILABLE:
    return "ZE_RESULT_ERROR_NOT_AVAILABLE";
  case ZE_RESULT_ERROR_DEPENDENCY_UNAVAILABLE:
    return "ZE_RESULT_ERROR_DEPENDENCY_UNAVAILABLE";
  case ZE_RESULT_ERROR_UNINITIALIZED:
    return "ZE_RESULT_ERROR_UNINITIALIZED";
  case ZE_RESULT_ERROR_UNSUPPORTED_VERSION:
    return "ZE_RESULT_ERROR_UNSUPPORTED_VERSION";
  case ZE_RESULT_ERROR_UNSUPPORTED_FEATURE:
    return "ZE_RESULT_ERROR_UNSUPPORTED_FEATURE";
  case ZE_RESULT_ERROR_INVALID_ARGUMENT:
    return "ZE_RESULT_ERROR_INVALID_ARGUMENT";
  case ZE_RESULT_ERROR_INVALID_NULL_HANDLE:
    return "ZE_RESULT_ERROR_INVALID_NULL_HANDLE";
  case ZE_RESULT_ERROR_HANDLE_OBJECT_IN_USE:
    return "ZE_RESULT_ERROR_HANDLE_OBJECT_IN_USE";
  case ZE_RESULT_ERROR_INVALID_NULL_POINTER:
    return "ZE_RESULT_ERROR_INVALID_NULL_POINTER";
  case ZE_RESULT_ERROR_INVALID_SIZE:
    return "ZE_RESULT_ERROR_INVALID_SIZE";
  case ZE_RESULT_ERROR_UNSUPPORTED_SIZE:
    return "ZE_RESULT_ERROR_UNSUPPORTED_SIZE";
  case ZE_RESULT_ERROR_UNSUPPORTED_ALIGNMENT:
    return "ZE_RESULT_ERROR_UNSUPPORTED_ALIGNMENT";
  case ZE_RESULT_ERROR_INVALID_SYNCHRONIZATION_OBJECT:
    return "ZE_RESULT_ERROR_INVALID_SYNCHRONIZATION_OBJECT";
  case ZE_RESULT_ERROR_INVALID_ENUMERATION:
    return "ZE_RESULT_ERROR_INVALID_ENUMERATION";
  case ZE_RESULT_ERROR_UNSUPPORTED_ENUMERATION:
    return "ZE_RESULT_ERROR_UNSUPPORTED_ENUMERATION";
  case ZE_RESULT_ERROR_UNSUPPORTED_IMAGE_FORMAT:
    return "ZE_RESULT_ERROR_UNSUPPORTED_IMAGE_FORMAT";
  case ZE_RESULT_ERROR_INVALID_NATIVE_BINARY:
    return "ZE_RESULT_ERROR_INVALID_NATIVE_BINARY";
  case ZE_RESULT_ERROR_INVALID_GLOBAL_NAME:
    return "ZE_RESULT_ERROR_INVALID_GLOBAL_NAME";
  case ZE_RESULT_ERROR_INVALID_KERNEL_NAME:
    return "ZE_RESULT_ERROR_INVALID_KERNEL_NAME";
  case ZE_RESULT_ERROR_INVALID_FUNCTION_NAME:
    return "ZE_RESULT_ERROR_INVALID_FUNCTION_NAME";
  case ZE_RESULT_ERROR_INVALID_GROUP_SIZE_DIMENSION:
    return "ZE_RESULT_ERROR_INVALID_GROUP_SIZE_DIMENSION";
  case ZE_RESULT_ERROR_INVALID_GLOBAL_WIDTH_DIMENSION:
    return "ZE_RESULT_ERROR_INVALID_GLOBAL_WIDTH_DIMENSION";
  case ZE_RESULT_ERROR_INVALID_KERNEL_ARGUMENT_INDEX:
    return "ZE_RESULT_ERROR_INVALID_KERNEL_ARGUMENT_INDEX";
  case ZE_RESULT_ERROR_INVALID_KERNEL_ARGUMENT_SIZE:
    return "ZE_RESULT_ERROR_INVALID_KERNEL_ARGUMENT_SIZE";
  case ZE_RESULT_ERROR_INVALID_KERNEL_ATTRIBUTE_VALUE:
    return "ZE_RESULT_ERROR_INVALID_KERNEL_ATTRIBUTE_VALUE";
  case ZE_RESULT_ERROR_INVALID_MODULE_UNLINKED:
    return "ZE_RESULT_ERROR_INVALID_MODULE_UNLINKED";
  case ZE_RESULT_ERROR_INVALID_COMMAND_LIST_TYPE:
    return "ZE_RESULT_ERROR_INVALID_COMMAND_LIST_TYPE";
  case ZE_RESULT_ERROR_OVERLAPPING_REGIONS:
    return "ZE_RESULT_ERROR_OVERLAPPING_REGIONS";
  case ZE_RESULT_ERROR_UNKNOWN:
    return "ZE_RESULT_ERROR_UNKNOWN";
  default:
    return "Unknown Error Code";
  }
}

static void InitializeHipLZCallOnce() {
  // Initialize the driver 
  ze_result_t status = zeInit(0);
  LZ_PROCESS_ERROR(status);
  logDebug("INITIALIZE LEVEL-0 (via calling zeInit) {}\n", status);
  
  // Initialize HipLZ device drivers and relevant devices
  LZDriver::InitDrivers(HipLZDrivers, ZE_DEVICE_TYPE_GPU);

  // Register fat binary modules
  for (std::string* module : LZDriver::FatBinModules) {
    for (size_t driverId = 0; driverId < NumLZDrivers; ++ driverId) {                                   
      LZDriver::HipLZDriverById(driverId).registerModule(module);                                       
    }
  }
}

void InitializeHipLZ() {
  // This is to consider the case that InitializeHipLZFromOutside was invoked
  // TODO: consider for lock protection?
  if (HipLZDrivers.size() != 0)
    return;
  
  static std::once_flag hipLZInitialized;
  std::call_once(hipLZInitialized, InitializeHipLZCallOnce);
}

void InitializeHipLZFromOutside(ze_driver_handle_t hDriver,
                                ze_device_handle_t hDevice,
				ze_context_handle_t hContext,
                                ze_command_queue_handle_t hQueue) {
  // Initialize HipLZ device drivers and relevant devices
  LZDriver::InitDriver(HipLZDrivers, ZE_DEVICE_TYPE_GPU, hDriver, hDevice, hContext, hQueue);

  // Register fat binary modules 
  for (std::string* module : LZDriver::FatBinModules) {
    for (size_t driverId = 0; driverId < NumLZDrivers; ++ driverId) {
      LZDriver::HipLZDriverById(driverId).registerModule(module);
    }
  }
}

LZDevice &HipLZDeviceById(int deviceId) {
  return *HipLZDevices.at(deviceId);
}

/***********************************************************************/

 
#ifdef __GNUC__
#pragma GCC visibility pop
#endif
<|MERGE_RESOLUTION|>--- conflicted
+++ resolved
@@ -1,2444 +1,2440 @@
-#include <algorithm>
-#include <cassert>
-#include <fstream>
-#include <iostream>
-
-#include "lzbackend.hh"
-
-#ifdef __GNUC__
-#pragma GCC visibility push(hidden)
-#endif
-
-#ifndef NANOSECS
-#define NANOSECS 1000000000
-#endif 
-
-/***********************************************************************/
-// HipLZ support
-static std::vector<LZDevice *> HipLZDevices INIT_PRIORITY(120);
-// The drivers are managed globally
-static std::vector<LZDriver *> HipLZDrivers INIT_PRIORITY(120);
-
-// The global storage for module binary
-std::vector<std::string *> LZDriver::FatBinModules;
-
-size_t NumLZDevices = 1;
-
-size_t NumLZDrivers = 1;
-
-static void notifyOpenCLevent(cl_event event, cl_int status, void *data) {
-  hipStreamCallbackData *Data = (hipStreamCallbackData *)data;
-  Data->Callback(Data->Stream, Data->Status, Data->UserData);
-  delete Data;
-}
-
-hipStream_t ClContext::createRTSpecificQueue(cl::CommandQueue q, unsigned int f, int p) {
-  return new LZQueue(q, f, p);
-}
-
-inline hipError_t ExecItem::launch(ClKernel *Kernel) {
-  return Stream->launch(Kernel, this);
-}
-
-bool ClQueue::enqueueBarrierForEvent(hipEvent_t ProvidedEvent) {
-  std::lock_guard<std::mutex> Lock(QueueMutex);
-  // CUDA API cudaStreamWaitEvent:
-  // event may be from a different device than stream.
-
-  cl::Event MarkerEvent;
-  logDebug("Queue is: {}\n", (void *)(Queue()));
-  int err = Queue.enqueueMarkerWithWaitList(nullptr, &MarkerEvent);
-  if (err != CL_SUCCESS)
-    return false;
-
-  cl::vector<cl::Event> Events = {MarkerEvent, ProvidedEvent->getEvent()};
-  cl::Event barrier;
-  err = Queue.enqueueBarrierWithWaitList(&Events, &barrier);
-  if (err != CL_SUCCESS) {
-    logError("clEnqueueBarrierWithWaitList failed with error {}\n", err);
-    return false;
-  }
-
-  if (LastEvent)
-    clReleaseEvent(LastEvent);
-  LastEvent = barrier();
-
-  return true;
-}
-
-LZDevice::LZDevice(hipDevice_t id, ze_device_handle_t hDevice_, LZDriver* driver_) {
-  this->deviceId = id;
-  this->hDevice = hDevice_;
-  this->driver = driver_;
-
-  // Retrieve device properties related data
-  retrieveDeviceProperties();
-  
-  // Create HipLZ context  
-  this->defaultContext = new LZContext(this);
-
-  // Get the copute queue group ordinal
-  retrieveCmdQueueGroupOrdinal(this->cmdQueueGraphOrdinal);
-      
-  // Setup HipLZ device properties
-  setupProperties(id);
-}
-
-LZDevice::LZDevice(hipDevice_t id,  ze_device_handle_t hDevice_, LZDriver* driver_,
-		   ze_context_handle_t hContext, ze_command_queue_handle_t hQueue) {
-  this->deviceId = id;
-  this->hDevice = hDevice_;
-  this->driver = driver_;
-
-  // Retrieve device properties related data
-  retrieveDeviceProperties();
-
-  // Create HipLZ context 
-  this->defaultContext = new LZContext(this, hContext, hQueue);
-
-  // Get the copute queue group ordinal
-  retrieveCmdQueueGroupOrdinal(this->cmdQueueGraphOrdinal);
-
-  // Setup HipLZ device properties.
-  setupProperties(id);
-}
-
-// Retrieve device properties related data 
-void LZDevice::retrieveDeviceProperties() {
-  ze_result_t status = ZE_RESULT_SUCCESS;
-
-  // Query device properties 
-  status = zeDeviceGetProperties(this->hDevice, &(this->deviceProps));
-  LZ_PROCESS_ERROR_MSG("HipLZ zeDeviceGetProperties Failed with return code ", status);
-
-  // Query device memory properties 
-  uint32_t count = 1;
-  status = zeDeviceGetMemoryProperties(this->hDevice, &count, &(this->deviceMemoryProps));
-  this->TotalUsedMem = 0;
-
-  // Query device computation properties 
-  status = zeDeviceGetComputeProperties(this->hDevice, &(this->deviceComputeProps));
-
-  // Query device cache properties
-  count = 1;
-  status = zeDeviceGetCacheProperties(this->hDevice, &count, &(this->deviceCacheProps));
-
-<<<<<<< HEAD
-  // Query device module properties   
-=======
-  // Query device module properties
->>>>>>> b6fe7ed6
-  this->deviceModuleProps.pNext = nullptr;
-  status = zeDeviceGetModuleProperties(this->hDevice, &(this->deviceModuleProps));
-}
-
-void LZDevice::registerModule(std::string* module) {
-  std::lock_guard<std::mutex> Lock(DeviceMutex);
-  Modules.push_back(module);
-}
-
-// Register kernel function
-bool LZDevice::registerFunction(std::string *module, const void *HostFunction,
-				const char *FunctionName) {
-  std::lock_guard<std::mutex> Lock(DeviceMutex);
-
-  logDebug("LZ REGISER FUCNTION {}", FunctionName);
-  auto it = std::find(Modules.begin(), Modules.end(), module);
-  if (it == Modules.end()) {
-    logError("HipLZ Module PTR not FOUND: {}\n", (void *)module);
-    return false;
-  }
-
-  HostPtrToModuleMap.emplace(std::make_pair(HostFunction, module));
-  HostPtrToNameMap.emplace(std::make_pair(HostFunction, FunctionName));
-
-  // std::cout << "Register function: " <<	FunctionName << "    " << (unsigned long)module->data() << std::endl;
-  // Create HipLZ module
-  std::string funcName(FunctionName);
-  this->defaultContext->CreateModule((uint8_t* )module->data(), module->length(), funcName);
-
-  return true;
-}
-
-// Register global variable
-bool LZDevice::registerVar(std::string *module, const void *HostVar, const char *VarName) {
-  // std::string varName = (const char* )VarName;
-  // std::cout << "Register variable: " <<	varName << "   module data address: " << (unsigned long)module->data() << std::endl;
-
-  // Register global variable on primary context
-  return getPrimaryCtx()->registerVar(module, HostVar, VarName);
-}
-
-bool LZDevice::registerVar(std::string *module, const void *HostVar, const char *VarName, size_t size) {
-  // std::string varName = (const char* )VarName;
-  // std::cout << "Register variable with size : " << varName << "   module data address: " << (unsigned long)module->data() << std::endl;
-
-  // Register global variable on primary context
-  return getPrimaryCtx()->registerVar(module, HostVar, VarName, size);
-}
-    
-// Get host function pointer's corresponding name 
-std::string LZDevice::GetHostFunctionName(const void* HostFunction) {
-  if (HostPtrToNameMap.find(HostFunction) == HostPtrToNameMap.end())
-    HIP_PROCESS_ERROR_MSG("HipLZ no corresponding host function name found", hipErrorInitializationError);
-
-  return HostPtrToNameMap[HostFunction];
-}
-
-// Get current device driver handle 
-ze_driver_handle_t LZDevice::GetDriverHandle() { 
-  return this->driver->GetDriverHandle(); 
-}
-
-// Reset current device
-void LZDevice::reset() {
-  std::lock_guard<std::mutex> Lock(DeviceMutex);
-  this->defaultContext->reset();
-}
-
-// Setup HipLZ device properties
-void LZDevice::setupProperties(int index) {
-  // Copy device name
-  if (255 < ZE_MAX_DEVICE_NAME) {
-    strncpy(Properties.name, this->deviceProps.name, 255);
-    Properties.name[255] = 0;
-  } else {
-    strncpy(Properties.name, this->deviceProps.name, ZE_MAX_DEVICE_NAME);
-    Properties.name[ZE_MAX_DEVICE_NAME-1] = 0;
-  }
-
-  // Get total device memory
-  Properties.totalGlobalMem = this->deviceMemoryProps.totalSize;
-
-  Properties.sharedMemPerBlock = this->deviceComputeProps.maxSharedLocalMemory; 
-  //??? Dev.getInfo<CL_DEVICE_LOCAL_MEM_SIZE>(&err);
-
-  Properties.maxThreadsPerBlock = this->deviceComputeProps.maxTotalGroupSize;
-  //??? Dev.getInfo<CL_DEVICE_MAX_WORK_GROUP_SIZE>(&err);
-
-  Properties.maxThreadsDim[0] = this->deviceComputeProps.maxGroupSizeX;
-  Properties.maxThreadsDim[1] = this->deviceComputeProps.maxGroupSizeY;
-  Properties.maxThreadsDim[2] = this->deviceComputeProps.maxGroupSizeZ;
-
-  // Maximum configured clock frequency of the device in MHz. 
-  Properties.clockRate = 1000 * this->deviceProps.coreClockRate; // deviceMemoryProps.maxClockRate;
-  // Dev.getInfo<CL_DEVICE_MAX_CLOCK_FREQUENCY>();
-
-  Properties.multiProcessorCount = this->deviceProps.numEUsPerSubslice * this->deviceProps.numSlices; // this->deviceComputeProps.maxTotalGroupSize;
-  //??? Dev.getInfo<CL_DEVICE_MAX_COMPUTE_UNITS>();
-  Properties.l2CacheSize = this->deviceCacheProps.cacheSize;
-  // Dev.getInfo<CL_DEVICE_GLOBAL_MEM_CACHE_SIZE>();
-
-  // not actually correct
-  Properties.totalConstMem = this->deviceMemoryProps.totalSize;
-  // ??? Dev.getInfo<CL_DEVICE_MAX_CONSTANT_BUFFER_SIZE>();
-
-  // as per gen architecture doc
-  Properties.regsPerBlock = 4096;
-
-  Properties.warpSize =
-    this->deviceComputeProps.subGroupSizes[this->deviceComputeProps.numSubGroupSizes-1];
-
-  // Replicate from OpenCL implementation
-
-  // HIP and LZ uses int and uint32_t, respectively, for storing the
-  // group count. Clamp the group count to INT_MAX to avoid 2^31+ size
-  // being interpreted as negative number.
-  constexpr unsigned int_max = std::numeric_limits<int>::max();
-  Properties.maxGridSize[0] =
-      std::min(this->deviceComputeProps.maxGroupCountX, int_max);
-  Properties.maxGridSize[1] =
-      std::min(this->deviceComputeProps.maxGroupCountY, int_max);
-  Properties.maxGridSize[2] =
-      std::min(this->deviceComputeProps.maxGroupCountZ, int_max);
-  Properties.memoryClockRate = this->deviceMemoryProps.maxClockRate;
-  Properties.memoryBusWidth = this->deviceMemoryProps.maxBusWidth;
-  Properties.major = 2;
-  Properties.minor = 0;
-
-  Properties.maxThreadsPerMultiProcessor =
-    this->deviceProps.numEUsPerSubslice * this->deviceProps.numThreadsPerEU; //  10;
-
-  Properties.computeMode = hipComputeModeDefault;
-  Properties.arch = {};
-
-  Properties.arch.hasGlobalInt32Atomics = 1;
-  Properties.arch.hasSharedInt32Atomics = 1;
-
-  Properties.arch.hasGlobalInt64Atomics =
-    (this->deviceModuleProps.flags & ZE_DEVICE_MODULE_FLAG_INT64_ATOMICS) ? 1 : 0;
-  Properties.arch.hasSharedInt64Atomics =
-    (this->deviceModuleProps.flags & ZE_DEVICE_MODULE_FLAG_INT64_ATOMICS) ? 1 : 0;
-
-  Properties.arch.hasDoubles =
-    (this->deviceModuleProps.flags & ZE_DEVICE_MODULE_FLAG_FP64) ? 1 : 0;
-
-  Properties.clockInstructionRate = this->deviceProps.coreClockRate;
-  Properties.concurrentKernels = 1;
-  Properties.pciDomainID = 0;
-  Properties.pciBusID = 0x10 + index;
-  Properties.pciDeviceID = 0x40 + index;
-  Properties.isMultiGpuBoard = 0;
-  Properties.canMapHostMemory = 1;
-  Properties.gcnArch = 0;
-  Properties.integrated =
-    (this->deviceProps.flags & ZE_DEVICE_PROPERTY_FLAG_INTEGRATED) ? 1 : 0;
-  Properties.maxSharedMemoryPerMultiProcessor =
-    this->deviceComputeProps.maxSharedLocalMemory;
-}
-
-// Copy device properties to given property data structure 
-void LZDevice::copyProperties(hipDeviceProp_t *prop) {
-  if (prop)
-    std::memcpy(prop, &this->Properties, sizeof(hipDeviceProp_t));
-}
-
-// Get Hip attribute from attribute enum ID 
-int LZDevice::getAttr(int *pi, hipDeviceAttribute_t attr) {
-  auto I = Attributes.find(attr);
-  if (I != Attributes.end()) {
-    *pi = I->second;
-    return 0;
-  } else {
-    return 1;
-  }
-}
-
-bool LZDevice::retrieveCmdQueueGroupOrdinal(uint32_t& computeQueueGroupOrdinal) {
-  // Discover all command queue groups
-  uint32_t cmdqueueGroupCount = 0;
-  zeDeviceGetCommandQueueGroupProperties(hDevice, &cmdqueueGroupCount, nullptr);
-
-  if (cmdqueueGroupCount > 32)
-    return false;
-  ze_command_queue_group_properties_t cmdqueueGroupProperties[32];
-  zeDeviceGetCommandQueueGroupProperties(hDevice, &cmdqueueGroupCount, cmdqueueGroupProperties);
-  
-  // Find a command queue type that support compute
-  computeQueueGroupOrdinal = cmdqueueGroupCount;
-  for (uint32_t i = 0; i < cmdqueueGroupCount; ++i ) {
-    if (cmdqueueGroupProperties[i].flags & ZE_COMMAND_QUEUE_GROUP_PROPERTY_FLAG_COMPUTE ) {
-      computeQueueGroupOrdinal = i;
-      break;
-    }
-  }
-  
-  if (computeQueueGroupOrdinal == cmdqueueGroupCount)
-    return false; // no compute queues found
-
-  return true;
-}
-
-// Check if two devices can access peer from one to another  
-hipError_t LZDevice::CanAccessPeer(LZDevice& device, LZDevice& peerDevice, int* canAccessPeer) {
-  ze_bool_t value;
-  ze_result_t status = zeDeviceCanAccessPeer(device.GetDeviceHandle(), peerDevice.GetDeviceHandle(),
-					     &value);
-
-  LZ_RETURN_ERROR_MSG("HipLZ zeDeviceCanAccessPeer FAILED with return code ", status);
-
-  if (value) 
-    * canAccessPeer = 1;
-  else
-    * canAccessPeer = 0;
-  
-  return hipSuccess;
-}
-
-// Check if the curren device can be accessed by another device 
-hipError_t LZDevice::CanBeAccessed(LZDevice& srcDevice, int* canAccessPeer) {
-  int srcDeviceId = srcDevice.getHipDeviceT();
-  if (peerAccessTable.find(srcDevice.getHipDeviceT()) == peerAccessTable.end()) {
-    hipError_t res = CanAccessPeer(* this, srcDevice, canAccessPeer);
-    if (res == hipSuccess && * canAccessPeer) {
-      peerAccessTable[srcDeviceId] = PeerAccessState::Accessible;
-    } else if (res == hipSuccess && !(* canAccessPeer))	{
-      peerAccessTable[srcDeviceId] = PeerAccessState::UnAccessible;
-    }
-
-    return res;
-  } else {
-    PeerAccessState accessState = peerAccessTable[srcDeviceId];
-    if (accessState == PeerAccessState::Accessible) {
-      * canAccessPeer = 1;
-    } else if (accessState == PeerAccessState::UnAccessible) {
-      * canAccessPeer =	0;
-    } else if (accessState == PeerAccessState::Accessible_Disabled) {
-      * canAccessPeer = 0;
-    } else {
-       * canAccessPeer = 0;
-
-       return hipErrorInvalidDevice;
-    }
-
-    return hipSuccess;
-  }
-}
-
-// Enable/Disable the peer access from given device  
-hipError_t LZDevice::SetAccess(LZDevice& srcDevice, int flags, bool enableAccess) {
-  int srcDeviceId = srcDevice.getHipDeviceT();
-  if (peerAccessTable.find(srcDevice.getHipDeviceT()) == peerAccessTable.end()) {
-    int canAccessPeer = 0;
-    hipError_t res = CanAccessPeer(* this, srcDevice, &canAccessPeer);
-    if (res == hipSuccess && canAccessPeer) {
-      // The device can be accessed physically
-      if (enableAccess)
-	// Accessible
-	peerAccessTable[srcDeviceId] = PeerAccessState::Accessible;
-      else
-	// Physically accessible but disabled
-	peerAccessTable[srcDeviceId] = PeerAccessState::Accessible_Disabled;
-    } else if (res == hipSuccess && !(canAccessPeer)) {
-      peerAccessTable[srcDeviceId] = PeerAccessState::UnAccessible;
-    }
-    
-    return res;
-  } else {
-    PeerAccessState accessState = peerAccessTable[srcDeviceId];
-    if (accessState == PeerAccessState::Accessible) {
-      if (!enableAccess)
-	 peerAccessTable[srcDeviceId] = PeerAccessState::Accessible_Disabled;
-    } else if (accessState == PeerAccessState::UnAccessible) {
-      if (enableAccess)
-	// Cand not set a physically unaccessible device to be accessible
-	return hipErrorInvalidDevice;
-    } else if (accessState == PeerAccessState::Accessible_Disabled) {
-      if (enableAccess)
-	peerAccessTable[srcDeviceId] = PeerAccessState::Accessible;
-    } else {
-       return hipErrorInvalidDevice;
-    }
-
-    return hipSuccess;
-  }
-}
-
-// Check if the current device has same PCI bus ID as the one given by input  
-bool LZDevice::HasPCIBusId(int pciDomainID, int pciBusID, int pciDeviceID) {
-  if (Properties.pciDomainID == pciDomainID &&
-      Properties.pciBusID == pciBusID &&
-      Properties.pciDeviceID == pciDeviceID)
-    return true;
-
-  return false;
-}
-
-hipError_t LZContext::memCopy(void *dst, const void *src, size_t sizeBytes, hipStream_t stream) {
-  if (stream == nullptr) {
-    // Here we use default queue in  LZ context to do the synchronous copy
-    ze_result_t status = zeCommandListAppendMemoryCopy(lzCommandList->GetCommandListHandle(), dst, src,
-						       sizeBytes, NULL, 0, NULL);
-    LZ_RETURN_ERROR_MSG("HipLZ zeCommandListAppendMemoryCopy FAILED with return code ", status);
-    logDebug("LZ MEMCPY {} via calling zeCommandListAppendMemoryCopy ", status);
-
-    // Execute memory copy asynchronously via lz context's default command list
-    if (!lzCommandList->Execute(lzQueue))
-      return hipErrorInvalidDevice;
-  } else {
-    if (!stream->memCopy(dst, src, sizeBytes))
-      return hipErrorInvalidDevice;
-  }
-
-  return hipSuccess;
-}
-
-// The memory copy 2D support
-hipError_t LZContext::memCopy2D(void *dst, size_t dpitch, const void *src, size_t spitch,
-				size_t width, size_t height, hipStream_t stream) {
-  if (stream == nullptr) {
-    if (!lzQueue->memCopy2D(dst, dpitch, src, spitch, width, height))
-      return hipErrorInvalidDevice;
-  } else {
-    if (!stream->memCopy2D(dst, dpitch, src, spitch, width, height))
-      return hipErrorInvalidDevice;
-  }
-
-  return hipSuccess;
-}
-
-// The memory copy 3D support
-hipError_t LZContext::memCopy3D(void *dst, size_t dpitch, size_t dspitch,
-				const void *src, size_t spitch, size_t sspitch,
-				size_t width, size_t height, size_t depth, hipStream_t stream) {
-  if (stream == nullptr) {
-    if (!lzQueue->memCopy3D(dst, dpitch, dspitch, src, spitch, sspitch, width, height, depth))
-      return hipErrorInvalidDevice;
-  } else {
-    if (!stream->memCopy3D(dst, dpitch, dspitch, src, spitch, sspitch, width, height, depth))
-      return hipErrorInvalidDevice;
-  }
-
-  return hipSuccess;
-}
-
-hipError_t LZContext::memFill(void *dst, size_t size, const void *pattern, size_t pattern_size, hipStream_t stream) {
-  if (stream == nullptr) {
-    // Here we use default queue in  LZ context to do the synchronous copy
-    ze_result_t status = zeCommandListAppendMemoryFill(lzCommandList->GetCommandListHandle(), dst, pattern, pattern_size, size, NULL, 0, NULL);
-    LZ_RETURN_ERROR_MSG("HipLZ zeCommandListAppendMemoryFill FAILED with return code ", status);
-    logDebug("LZ MEMFILL {} via calling zeCommandListAppendMemoryFill ", status);
-
-    if (!lzCommandList->Execute(lzQueue))
-      return hipErrorInvalidDevice;
-  } else {
-    if (!stream->memFill(dst, size, pattern, pattern_size))
-      return hipErrorInvalidDevice;
-  }
-  return hipSuccess;
-}
-
-hipError_t LZContext::memFill(void *dst, size_t size, const void *pattern, size_t pattern_size) {
-  lzCommandList->ExecuteMemFill(lzQueue, dst, size, pattern, pattern_size);
-  return hipSuccess;
-}
-
-hipError_t LZContext::memFillAsync(void *dst, size_t size, const void *pattern, size_t pattern_size, hipStream_t stream) {
-  if (stream == nullptr) {
-    // Here we use default queue in  LZ context to do the asynchronous copy
-    ze_result_t status = zeCommandListAppendMemoryFill(lzCommandList->GetCommandListHandle(), dst, pattern, pattern_size, size, NULL, 0, NULL);
-    logDebug("LZ MEMFILL {} via calling zeCommandListAppendMemoryFill ", status);
-
-    // Execute memory copy asynchronously via lz context's default command list
-    if (!lzCommandList->ExecuteAsync(lzQueue))
-      return hipErrorInvalidDevice;
-  } else {
-    if (!stream->memFillAsync(dst, size, pattern, pattern_size))
-      return hipErrorInvalidDevice;
-  }
-  return hipSuccess;
-}
-
-hipError_t LZContext::memCopyAsync(void *dst, const void *src, size_t sizeBytes, hipStream_t stream) {
-  if (stream == nullptr) {
-    // Here we use default queue in  LZ context to do the asynchronous copy
-    ze_result_t status = zeCommandListAppendMemoryCopy(lzCommandList->GetCommandListHandle(), dst, src,
-                                                       sizeBytes, NULL, 0, NULL);
-    LZ_RETURN_ERROR_MSG("HipLZ zeCommandListAppendMemoryCopy FAILED with return code ", status);
-    logDebug("LZ MEMCPY {} via calling zeCommandListAppendMemoryCopy ", status);
-
-    // Execute memory copy asynchronously via lz context's default command list     
-    if (!lzCommandList->ExecuteAsync(lzQueue))
-      return hipErrorInvalidDevice;
-  } else {
-    if (!stream->memCopyAsync(dst, src, sizeBytes))
-      return hipErrorInvalidDevice;
-  }
-  return hipSuccess;
-}
-
-// The asynchronous memory copy 2D support 
-hipError_t LZContext::memCopy2DAsync(void *dst, size_t dpitch, const void *src, size_t spitch,
-				     size_t width, size_t height, hipStream_t stream) {
-  if (stream == nullptr) {
-    if (!lzQueue->memCopy2DAsync(dst, dpitch, src, spitch, width, height))
-      return hipErrorInvalidDevice;
-  } else {
-    if (!stream->memCopy2DAsync(dst, dpitch, src, spitch, width, height))
-      return hipErrorInvalidDevice;
-  }
-
-  return hipSuccess;
-}
-
-// The asynchronous memory copy 3D support
-hipError_t LZContext::memCopy3DAsync(void *dst, size_t dpitch, size_t dspitch,
-				     const void *src, size_t spitch, size_t sspitch,
-				     size_t width, size_t height, size_t depth, hipStream_t stream) {
-  if (stream == nullptr) {
-    if (!lzQueue->memCopy3DAsync(dst, dpitch, dspitch, src, spitch, sspitch, width, height, depth))
-      return hipErrorInvalidDevice;
-  } else {
-    if (!stream->memCopy3DAsync(dst, dpitch, dspitch, src, spitch, sspitch, width, height, depth))
-      return hipErrorInvalidDevice;
-  }
-
-  return hipSuccess;
-}
-
-hipError_t LZContext::memCopy(void *dst, const void *src, size_t sizeBytes) {
-  // Execute memory copy
-  lzCommandList->ExecuteMemCopy(lzQueue, dst, src, sizeBytes);
-  return hipSuccess;
-}
-
-LZContext::LZContext(LZDevice* dev) : ClContext(0, 0) {
-  this->lzDevice = dev;
-  ze_context_desc_t ctxtDesc = {
-    ZE_STRUCTURE_TYPE_CONTEXT_DESC,
-    nullptr,
-    0
-  };
-  ze_result_t status = zeContextCreate(dev->GetDriverHandle(), &ctxtDesc, &this->hContext);
-  LZ_PROCESS_ERROR_MSG("HipLZ zeContextCreate Failed with return code ", status);
-  logDebug("LZ CONTEXT {} via calling zeContextCreate ", status);
-
-  // TODO: just use DefaultQueue to maintain the context local queu and command list?
-  // Create a command list for default command queue
-  this->lzCommandList = LZCommandList::CreateCmdList(this); 
-  // Create the default command queue
-  this->DefaultQueue = this->lzQueue = new LZQueue(this, this->lzCommandList);
-  // Create the default event pool
-  this->defaultEventPool = new LZEventPool(this);
-}
-
-LZContext::LZContext(LZDevice* dev, ze_context_handle_t hContext_, ze_command_queue_handle_t hQueue)
-  : ClContext(0, 0) {
-  this->lzDevice = dev;
-  this->hContext = hContext_;
-
-  // Create a command list for default command queue
-  this->lzCommandList = LZCommandList::CreateCmdList(this);
-  // Create the default command queue
-  this->DefaultQueue = this->lzQueue = new LZQueue(this, hQueue, this->lzCommandList);
-  // TODO: check if we need to create event pool or retrieve it from outside
-}
-  
-bool LZContext::CreateModule(uint8_t* funcIL, size_t ilSize, std::string funcName) {
-  logDebug("LZ CREATE MODULE {} ", funcName);
-  // Parse the SPIR-V fat binary to retrieve kernel function information
-  size_t numWords = ilSize / 4;
-  int32_t * binarydata = new int32_t[numWords + 1];
-  std::memcpy(binarydata, funcIL, ilSize);
-  // Extract kernel function information 
-  bool res = parseSPIR(binarydata, numWords, FuncInfos);
-  delete[] binarydata;
-  if (!res) {
-    logError("SPIR-V parsing failed\n");
-    return false;
-  }
-
-  logDebug("LZ PARSE SPIR {} ", funcName);
-
-  LZModule* lzModule = 0;
-  if (this->IL2Module.find(funcIL) == this->IL2Module.end()) {
-    // Create HipLZ module and register it
-    lzModule = new LZModule(this, funcIL, ilSize);
-    this->IL2Module[funcIL] = lzModule;
-  } else
-    lzModule = this->IL2Module[funcIL];
-  
-  
-  // Create kernel object
-  lzModule->CreateKernel(funcName, FuncInfos);
-
-  return true;
-}
-
-// Configure the call to LZ kernel, here we ignore OpenCL queue but using LZ command list
-hipError_t LZContext::configureCall(dim3 grid, dim3 block, size_t shared, hipStream_t stream) {
-  // TODO: make thread safeness
-  if (stream == nullptr)
-    stream = this->DefaultQueue;
-  LZExecItem *NewItem = new LZExecItem(grid, block, shared, stream);
-  // Here we reuse the execution item stack from super class, i.e. OpenCL context 
-  ExecStack.push(NewItem);
-  
-  return hipSuccess;
-}
-
-// Set argument
-hipError_t LZContext::setArg(const void *arg, size_t size, size_t offset) {
-  std::lock_guard<std::mutex> Lock(this->mtx);
-  LZExecItem* lzExecItem = (LZExecItem* )this->ExecStack.top();
-  lzExecItem->setArg(arg, size, offset);
-
-  return hipSuccess;
-}
-
-// Launch HipLZ kernel 
-bool LZContext::launchHostFunc(const void* HostFunction) {
-  std::lock_guard<std::mutex> Lock(this->mtx);
-  LZKernel* Kernel = 0;
-  // logDebug("LAUNCH HOST FUNCTION {} ",  this->lzModule != nullptr);
-  // if (!this->lzModule) {
-  //   HIP_PROCESS_ERROR_MSG("Hiplz LZModule was not created before invoking kernel?", hipErrorInitializationError);
-  // }
-
-  std::string HostFunctionName = this->lzDevice->GetHostFunctionName(HostFunction);
-  // Kernel = this->lzModule->GetKernel(HostFunctionName);
-  Kernel = GetKernelByFunctionName(HostFunctionName);
-  if (!Kernel) {
-    HIP_PROCESS_ERROR_MSG("Hiplz LZModule was not created before invoking kernel?", hipErrorInitializationError);
-  }
-  
-  logDebug("LAUNCH HOST FUNCTION {} - {} ", HostFunctionName,  Kernel != nullptr);
-  
-  if (!Kernel)
-    HIP_PROCESS_ERROR_MSG("Hiplz no LZkernel found?", hipErrorInitializationError);
-
-  LZExecItem *Arguments;
-  Arguments = (LZExecItem* )ExecStack.top();
-  ExecStack.pop();
-
-  // ze_result_t status = ZE_RESULT_SUCCESS;
-  // status = zeKernelSetGroupSize(Kernel->GetKernelHandle(),
-  // 				Arguments->BlockDim.x, Arguments->BlockDim.y, Arguments->BlockDim.z);
-  // if (status != ZE_RESULT_SUCCESS) {
-  //    throw InvalidLevel0Initialization("could not set group size!");
-  //  }
-  
-  
-  // Arguments->setupAllArgs(Kernel);
- 
-  // Launch kernel via Level-0 command list
-  // uint32_t numGroupsX = Arguments->GridDim.x;
-  // uint32_t numGroupsY = Arguments->GridDim.y;
-  // uint32_t numGroupsz = Arguments->GridDim.z;
-  // ze_group_count_t hLaunchFuncArgs = { numGroupsX, numGroupsY, numGroupsz };
-  // ze_event_handle_t hSignalEvent = nullptr;
-  // status = zeCommandListAppendLaunchKernel(this->lzCommandList->GetCommandListHandle(), 
-  // 					   Kernel->GetKernelHandle(), 
-  //					   &hLaunchFuncArgs, 
-  // 					   hSignalEvent, 
-  // 					   0, 
-  // 					   nullptr);
-  // if (status != ZE_RESULT_SUCCESS) {
-  //   throw InvalidLevel0Initialization("Hiplz zeCommandListAppendLaunchKernel FAILED with return code  " + std::to_string(status));
-  // } 
-
-  // Execute kernel
-  // lzCommandList->Execute(lzQueue);
-
-  return Arguments->launch(Kernel);
-}
-
-// Get HipLZ kernel via function name 
-LZKernel* LZContext::GetKernelByFunctionName(std::string funcName) {
-  LZKernel* lzKernel = 0;
-  // Go through all modules in current HipLZ context to find the kernel via function name
-  for (auto mod : this->IL2Module) {
-    LZModule* lzModule = mod.second;
-    lzKernel = lzModule->GetKernel(funcName);
-    if (lzKernel)
-      break;
-  }
-  
-  return lzKernel;
-}
-
-// Allocate memory via Level-0 runtime  
-void* LZContext::allocate(size_t size, size_t alignment, LZMemoryType memTy) {
-  void *ptr = 0;
-  if (memTy == LZMemoryType::Shared) {
-    ze_device_mem_alloc_desc_t dmaDesc;
-    dmaDesc.stype = ZE_STRUCTURE_TYPE_DEVICE_MEM_ALLOC_DESC;
-    dmaDesc.pNext = NULL;
-    dmaDesc.flags = 0;
-    dmaDesc.ordinal = 0;
-    ze_host_mem_alloc_desc_t hmaDesc;
-    hmaDesc.stype = ZE_STRUCTURE_TYPE_HOST_MEM_ALLOC_DESC;
-    hmaDesc.pNext = NULL;
-    hmaDesc.flags = 0;
-   
-    ze_result_t status = zeMemAllocShared(this->hContext, &dmaDesc, &hmaDesc, size, alignment,
-					  this->lzDevice->GetDeviceHandle(), &ptr);
-    
-    LZ_PROCESS_ERROR_MSG("HipLZ could not allocate shared memory with error code: ", status);
-    logDebug("LZ MEMORY ALLOCATE via calling zeMemAllocShared {} ", status);
-    
-    return ptr;
-  } else if (memTy == LZMemoryType::Device) {
-    ze_device_mem_alloc_desc_t dmaDesc;
-    dmaDesc.stype = ZE_STRUCTURE_TYPE_DEVICE_MEM_ALLOC_DESC;
-    dmaDesc.pNext = NULL;
-    dmaDesc.flags = 0;
-    dmaDesc.ordinal = 0;
-    ze_result_t status = zeMemAllocDevice(this->hContext, &dmaDesc, size, alignment,
-					  this->lzDevice->GetDeviceHandle(), &ptr);
-    LZ_PROCESS_ERROR_MSG("HipLZ could not allocate device memory with error code: ", status);
-    logDebug("LZ MEMORY ALLOCATE via calling zeMemAllocDevice {} ", status);
-    
-    return ptr;
-  }
-
-  HIP_PROCESS_ERROR_MSG("HipLZ could not recognize allocation options", hipErrorNotSupported);
-}
-
-bool LZContext::getPointerSize(void *ptr, size_t *size) {
-  void *pBase;
-  size_t pSize;
-  ze_result_t status = zeMemGetAddressRange(this->hContext, ptr, &pBase, &pSize);
-  LZ_PROCESS_ERROR_MSG("HipLZ could not get pointer info with error code: ", status);
-  logDebug("LZ MEMORY GET INFO via calling zeMemGetAddressRange {} ", status);
-  *size = pSize;
-  return true;
-}
-
-bool LZContext::findPointerInfo(hipDeviceptr_t dptr, hipDeviceptr_t *pbase, size_t *psize) {
-  ze_result_t status = zeMemGetAddressRange(this->hContext, dptr, pbase, psize);
-  LZ_PROCESS_ERROR_MSG("HipLZ could not get pointer info with error code: ", status);
-  logDebug("LZ MEMORY GET INFO via calling zeMemGetAddressRange {} ", status);
-  return true;
-}
-
-void * LZContext::allocate(size_t size) {
-  return allocate(size, 0x1000, LZMemoryType::Device); // Shared);
-}
-
-bool LZContext::free(void *p) {
-  ze_result_t status = zeMemFree(this->hContext, p);
-  LZ_PROCESS_ERROR_MSG("HipLZ could not free memory with error code: ", status);
-
-  return true;
-}
-
-// Register global variable
-bool LZContext::registerVar(std::string *module, const void *HostVar, const char *VarName) {
-  size_t VarSize = 0;
-  void* VarPtr = 0;
-
-  for (auto mod : this->IL2Module) {
-    LZModule* lzModule = mod.second;
-
-    if (lzModule->getSymbolAddressSize(VarName, &VarPtr, &VarSize)) {
-      // Register HipLZ module, address and size information based on symbol name 
-      GlobalVarsMap[VarName] = std::make_tuple(lzModule, VarPtr, VarSize);
-      // Register size information based on devie pointer
-      globalPtrs.addGlobalPtr(VarPtr, VarSize);
-
-      break;
-    }
-  }
-
-  return VarPtr != 0;
-}
-
-bool LZContext::registerVar(std::string *module, const void *HostVar, const char *VarName, size_t size) {
-  size_t VarSize = size;
-  void* VarPtr = 0;
-
-  for (auto mod : this->IL2Module) {
-    LZModule* lzModule = mod.second;
-
-    if (lzModule->getSymbolAddressSize(VarName, &VarPtr, &VarSize)) {
-      // Register HipLZ module, address and size information based on symbol name
-      GlobalVarsMap[VarName] = std::make_tuple(lzModule, VarPtr, VarSize);
-      // Register size information based on devie pointer
-      globalPtrs.addGlobalPtr(VarPtr, VarSize);
-
-      break;
-    }
-  }
-
-  return VarPtr != 0;
-}
-
-// Get the address and size for the given symbol's name 
-bool LZContext::getSymbolAddressSize(const char *name, hipDeviceptr_t *dptr, size_t *bytes) {
-  std::lock_guard<std::mutex> Lock(ContextMutex);
-  // Check if the global variable has been registered
-  auto it = this->GlobalVarsMap.find(name);
-  if (it != this->GlobalVarsMap.end()) {
-    *dptr = std::get<1>(it->second);
-    *bytes = std::get<2>(it->second);
-    
-    return true;
-  }
-
-  // Go through HipLZ modules and identify the relevant global pointer information
-  for (auto mod : IL2Module) {
-    LZModule* lzModule = mod.second;
-    if (lzModule->getSymbolAddressSize(name, dptr, bytes)) {
-      // Register HipLZ module, address and size information based on symbol name
-      GlobalVarsMap[(const char *)name] = std::make_tuple(lzModule, *dptr, *bytes);
-      // Register size information based on devie pointer
-      globalPtrs.addGlobalPtr(*dptr, *bytes);
-
-      return true;
-    }
-  }
-  
-  return false;
-}
-
-// Create stream/queue
-bool LZContext::createQueue(hipStream_t *stream, unsigned int Flags, int priority) {
-  hipStream_t Ptr = new LZQueue(this, true);
-  Queues.insert(Ptr);
-  *stream = Ptr;
-  
-  return true;
-}
-
-// Create HipLZ event 
-LZEvent* LZContext::createEvent(unsigned flags) {
-  if (!this->defaultEventPool)
-    HIP_PROCESS_ERROR_MSG("HipLZ could not get event pool in current context", hipErrorInitializationError);
-
-  // std::lock_guard<std::mutex> Lock(ContextMutex); 
-
-  return this->defaultEventPool->createEvent(flags);
-}
-
-// Get the elapse between two events 
-hipError_t LZContext::eventElapsedTime(float *ms, hipEvent_t start, hipEvent_t stop) {
-  std::lock_guard<std::mutex> Lock(ContextMutex);
-
-  // assert(start->isFromContext(this));
-  // assert(stop->isFromContext(this));
-
-  // if (!start->isRecordingOrRecorded() || !stop->isRecordingOrRecorded())
-  //   return hipErrorInvalidResourceHandle;
-
-  // start->updateFinishStatus();
-  // stop->updateFinishStatus();
-  // if (!start->isFinished() || !stop->isFinished())
-  //   return hipErrorNotReady;
-
-  uint64_t Started = start->getFinishTime();
-  uint64_t Finished = stop->getFinishTime();
-
-  uint64_t timerResolution    = this->GetDevice()->GetDeviceProps()->timerResolution;
-  uint32_t timestampValidBits = this->GetDevice()->GetDeviceProps()->timestampValidBits;
-
-  logDebug("EventElapsedTime: Started {} Finished {} timerResolution {} timestampValidBits {}\n", Started, Finished, timerResolution, timestampValidBits);
-
-  Started = (Started & (((uint64_t)1 << timestampValidBits) - 1));
-  Finished = (Finished & (((uint64_t)1 << timestampValidBits) - 1));
-  if (Started > Finished)
-    Finished = Finished + ((uint64_t)1 << timestampValidBits) - Started;
-  Started *= timerResolution;
-  Finished *= timerResolution;
-
-  logDebug("EventElapsedTime: STARTED {} / {} FINISHED {} / {} \n",
-           (void *)start, Started, (void *)stop, Finished);
-
-  // apparently fails for Intel NEO, god knows why 
-  // assert(Finished >= Started);   
-  uint64_t Elapsed;
-  if (Finished < Started) {
-    HIP_PROCESS_ERROR_MSG("HipLZ Invalid timmestamp values ", hipErrorInitializationError);
-  } else
-    Elapsed = Finished - Started;
-  uint64_t MS = (Elapsed / NANOSECS)*1000;
-  uint64_t NS = Elapsed % NANOSECS;
-  float FractInMS = ((float)NS) / 1000000.0f;
-  *ms = (float)MS + FractInMS;
-  
-  return hipSuccess;
-}
-
-// The synchronious among all HipLZ queues
-bool LZContext::finishAll() {
-  std::set<hipStream_t> Copies;
-  {
-    std::lock_guard<std::mutex> Lock(ContextMutex);
-    for (hipStream_t I : Queues) {
-      Copies.insert(I);
-    }
-    Copies.insert(DefaultQueue);   
-  }
-
-  for (hipStream_t I : Copies) {
-    bool err = I->finish();
-    if (!err) {
-      logError("HipLZ Finish() failed with error {}\n", err);
-      return false;
-    }
-  }
-  return true;
-}
-
-// Reset current context 
-void LZContext::reset() {
-  std::lock_guard<std::mutex> Lock(ContextMutex);
-  int err;
-
-  // Cleanup the execution item stack
-  while (!this->ExecStack.empty()) {
-    ExecItem *Item = ExecStack.top();
-    delete Item;
-    this->ExecStack.pop();
-  }
-
-  this->Queues.clear();
-  delete DefaultQueue;
-  // this->Memory.clear();
-
-  // TODO: check if the default queue still need to be initialized?
-}
-
-// Create Level-0 image object  
-LZImage* LZContext::createImage(hipResourceDesc* resDesc, hipTextureDesc* texDesc) {
-  if (resDesc == nullptr || texDesc == nullptr)
-    return nullptr;
-
-  return new LZImage(this, resDesc, texDesc);
-}
-
-// Initialize HipLZ drivers 
-bool LZDriver::InitDrivers(std::vector<LZDriver* >& drivers, const ze_device_type_t deviceType) {
-  const ze_device_type_t type = ZE_DEVICE_TYPE_GPU;
-  ze_device_handle_t pDevice = nullptr;
-
-  // Get driver count 
-  uint32_t driverCount = 0;
-  ze_result_t status = zeDriverGet(&driverCount, nullptr);
-  LZ_PROCESS_ERROR(status);
-  logDebug("HipLZ GET DRIVER via calling zeDriverGet {}\n", status);
-
-  // Get drivers 
-  std::vector<ze_driver_handle_t> driver_handles(driverCount);
-  status = zeDriverGet(&driverCount, driver_handles.data());
-  LZ_PROCESS_ERROR(status);
-  logDebug("HipLZ GET DRIVER COUNT via calling zeDriverGet {}\n", status);
-
-  // Create driver object and find the level-0 devices for each driver 
-  for (uint32_t driverId = 0; driverId < driverCount; ++ driverId) {
-    ze_driver_handle_t hDriver = driver_handles[driverId];
-    LZDriver* driver = new LZDriver(hDriver, deviceType);
-    drivers.push_back(driver);
-    
-    // Count the number of devices
-    NumLZDevices += driver->GetNumOfDevices();
-  }
-
-  logDebug("LZ DEVICES {}", NumLZDevices);
-
-  if (NumLZDevices == 0) {
-    HIP_PROCESS_ERROR(hipErrorNoDevice);
-  }
-
-  // Set the number of drivers
-  NumLZDrivers = driverCount;
-
-  return true;
-}
-
-// Initialize HipLZ driver via pre-initialized resource
-bool LZDriver::InitDriver(std::vector<LZDriver* >& drivers,
-			  const ze_device_type_t deviceType,
-			  ze_driver_handle_t hDriver,
-			  ze_device_handle_t hDevice,
-			  ze_context_handle_t hContext,
-			  ze_command_queue_handle_t hQueue) {
-  const ze_device_type_t type = ZE_DEVICE_TYPE_GPU;
-
-  if (drivers.size() != 0) {
-    // Clean the pre-initialized drives
-    drivers.clear();
-    // TODO: check the safeness
-  }
-  
-  if (hDriver == nullptr || hDevice == nullptr || hContext == nullptr || hQueue == nullptr) {
-    logDebug("HipLZ Initialize Driver, Device, Context and Queue from outside failed \n");
-    return false;
-  }
-
-  LZDriver* driver = new LZDriver(hDriver, deviceType, hDevice, hContext, hQueue);
-  drivers.push_back(driver);
-
-  if (NumLZDevices == 0) {
-    HIP_PROCESS_ERROR(hipErrorNoDevice);
-  }
-
-  // Set the number of drivers
-  NumLZDrivers = 1;
-
-  return true;
-}
-
-// Collect HipLZ device that belongs to this driver
-bool LZDriver::FindHipLZDevices(ze_device_handle_t hDevice,
-				ze_context_handle_t hContext,
-				ze_command_queue_handle_t hQueue) {
-  if (hDevice != nullptr && hContext != nullptr && hQueue != nullptr) {
-    this->devices.push_back(new LZDevice(0, hDevice, this, hContext, hQueue));
-    return true;
-  } else if (hDevice != nullptr || hContext != nullptr || hQueue != nullptr) {
-    logDebug("DEVICE OR CONTEXT OR QUEUE WAS MISTAKENLY INITIALIZED\n");
-    return false;
-  }
-
-  // get all devices 
-  uint32_t deviceCount = 0;
-  zeDeviceGet(this->hDriver, &deviceCount, nullptr);
-  logDebug("GET DRIVER'S DEVICE COUNT {} ", deviceCount);
-  
-  std::vector<ze_device_handle_t> device_handles(deviceCount); 
-  ze_result_t status = zeDeviceGet(this->hDriver, &deviceCount, device_handles.data());
-  LZ_PROCESS_ERROR_MSG("HipLZ zeDeviceGet FAILED with return code ", status);
-  logDebug("GET DRIVER'S DEVICE COUNT (via calling zeDeviceGet) -  {} ", deviceCount);
-  
-  ze_device_handle_t found = nullptr;
-  // For each device, find the first one matching the type 
-  for (uint32_t deviceId = 0; deviceId < deviceCount; ++ deviceId) {
-    auto hDevice = device_handles[deviceId];
-    ze_device_properties_t device_properties = {};
-    device_properties.stype = ZE_STRUCTURE_TYPE_DEVICE_PROPERTIES;
-    
-    status = zeDeviceGetProperties(hDevice, &device_properties);
-    LZ_PROCESS_ERROR_MSG("HipLZ zeDeviceGetProperties FAILED with return code " ,status);
-    logDebug("GET DEVICE PROPERTY (via calling zeDeviceGetProperties) {} ", this->deviceType == device_properties.type);
-    
-    if (this->deviceType == device_properties.type) {
-      // Register HipLZ device in driver
-      this->devices.push_back(new LZDevice(deviceId, hDevice, this));
-    }
-  }
-
-  return !this->devices.empty();
-}
-
-// Get HipLZ driver via integer ID 
-LZDriver& LZDriver::HipLZDriverById(int id) {
-  return * HipLZDrivers.at(id);
-}
-
-// Get the HipLZ device driver by ID                                                                    
-LZDevice& LZDriver::GetDeviceById(int id) {
-  if (id >= this->devices.size() || this->devices.size() == 0 || id < 0)
-    HIP_PROCESS_ERROR_MSG("Hiplz devices were not initialized in this driver?", hipErrorInitializationError);
-
-  return * this->devices[id];
-}
-
-// Execute the callback function  
-static void * CallbackExecutor(void* data) {
-  hipStreamCallbackData* callback_data = (hipStreamCallbackData*)data;
-
-  if (callback_data != nullptr) {
-    // Invoke the callback function   
-    callback_data->Callback(callback_data->Stream, hipSuccess, callback_data->UserData);
-
-    // Destroy callback data   
-    delete callback_data;
-  }
-
-  return 0;
-}
-
-// Monitor event status and invoke callbacks  
-static void * EventMonitor(void* data) {
-  LZQueue* lzQueue = (LZQueue* )data;
-  while (lzQueue->GetContext() != nullptr) {
-    // Invoke callbacks 
-    hipStreamCallbackData callback_data;
-    while (lzQueue->GetCallback(&callback_data)) {
-      ze_result_t status;
-      status = zeEventHostSynchronize(callback_data.waitEvent, UINT64_MAX );
-      //LZ_PROCESS_ERROR_MSG("HipLZ zeEventHostSynchronize FAILED with return code ", status);
-      callback_data.Callback(callback_data.Stream, lzConvertResult(status), callback_data.UserData);
-      status = zeEventHostSignal(callback_data.signalEvent);
-      LZ_PROCESS_ERROR_MSG("HipLZ zeEventHostSignal FAILED with return code ", status);
-      status = zeEventHostSynchronize(callback_data.waitEvent2, UINT64_MAX );
-      LZ_PROCESS_ERROR_MSG("HipLZ zeEventHostSynchronize FAILED with return code ", status);
-      status = zeEventDestroy(callback_data.waitEvent);
-      LZ_PROCESS_ERROR_MSG("HipLZ zeEventDestroy FAILED with return code ", status);
-      status = zeEventDestroy(callback_data.signalEvent);
-      LZ_PROCESS_ERROR_MSG("HipLZ zeEventDestroy FAILED with return code ", status);
-      status = zeEventDestroy(callback_data.waitEvent2);
-      LZ_PROCESS_ERROR_MSG("HipLZ zeEventDestroy FAILED with return code ", status);
-      status = zeEventPoolDestroy(callback_data.eventPool);
-      LZ_PROCESS_ERROR_MSG("HipLZ zeEventPoolDestroy FAILED with return code ", status);
-    }
-    // Release processor 
-    pthread_yield();
-  }
-
-  return 0;
-}
-
-LZQueue::LZQueue(LZContext* lzContext_, bool needDefaultCmdList) {
-  // Initialize super class fields, i.e. ClQueue
-  this->LastEvent = nullptr;
-  this->Flags = 0;
-  this->Priority = 0;
-  
-  // Initialize Level-0 related class fields
-  this->lzContext = lzContext_;
-  this->defaultCmdList = nullptr;
-  this->monitorThreadId = 0;
-
-  // Initialize Level-0 queue
-  initializeQueue(lzContext, needDefaultCmdList);
-}
-
-// Initialize Level-0 queue
-void LZQueue::initializeQueue(LZContext* lzContext, bool needDefaultCmdList) {
-  // Create a Level-0 command queue
-  ze_command_queue_desc_t cqDesc;
-  cqDesc.stype = ZE_STRUCTURE_TYPE_COMMAND_QUEUE_DESC;
-  cqDesc.pNext = nullptr;
-  cqDesc.ordinal = 0;
-  cqDesc.index = 0;
-  cqDesc.flags = ZE_COMMAND_QUEUE_FLAG_EXPLICIT_ONLY; // 0; // default hehaviour 
-  cqDesc.mode = ZE_COMMAND_QUEUE_MODE_DEFAULT;
-  cqDesc.priority = ZE_COMMAND_QUEUE_PRIORITY_NORMAL;
-
-  // Create the Level-0 queue  
-  ze_result_t status = zeCommandQueueCreate(lzContext->GetContextHandle(),
-					    lzContext->GetDevice()->GetDeviceHandle(), &cqDesc, &hQueue);
-  LZ_PROCESS_ERROR_MSG("HipLZ zeCommandQueueCreate FAILED with return code ", status);
-  logDebug("LZ QUEUE INITIALIZATION via calling zeCommandQueueCreate {} ", status);
-
-  if (needDefaultCmdList) {
-    this->defaultCmdList = LZCommandList::CreateCmdList(this->lzContext);
-  }
-}
-
-LZQueue::LZQueue(LZContext* lzContext_, LZCommandList* lzCmdList) {
-  // Initialize super class fields, i.e. ClQueue
-  this->LastEvent = nullptr;
-  this->Flags = 0;
-  this->Priority = 0;
-
-  // Initialize Level-0 related class fields
-  this->lzContext = lzContext_;
-  this->defaultCmdList = lzCmdList;
-  this->monitorThreadId = 0;
-
-  // Initialize Level-0 queue
-  initializeQueue(lzContext);
-}
-
-LZQueue::LZQueue(LZContext* lzContext_, ze_command_queue_handle_t hQueue_, LZCommandList* lzCmdList) {
-  // Initialize super class fields, i.e. ClQueue
-  this->LastEvent = nullptr;
-  this->Flags = 0;
-  this->Priority = 0;
-
-  // Initialize Level-0 related class fields
-  this->lzContext = lzContext_;
-  this->defaultCmdList = lzCmdList;
-  this->monitorThreadId = 0;
-
-  this->hQueue = hQueue_;
-}
-
-// Queue synchronous support                                                                           
-bool LZQueue::finish() {
-  std::lock_guard<std::mutex> Lock(QueueMutex);
-  if (this->lzContext == nullptr) {
-    HIP_PROCESS_ERROR_MSG("HipLZ LZQueue was not associated with a LZContext!", hipErrorInitializationError);
-  }
-  return defaultCmdList->finish();
-  //ze_result_t status = zeCommandQueueSynchronize(hQueue, UINT64_MAX);
-  //LZ_PROCESS_ERROR_MSG("HipLZ zeCommandQueueSynchronize FAILED with return code ", status);
-  //logDebug("LZ COMMAND EXECUTION FINISH via calling zeCommandQueueSynchronize {} ", status);
-  
-  //return true;
-}
-
-// Get OpenCL command queue  
-cl::CommandQueue& LZQueue::getQueue() {
-  HIP_PROCESS_ERROR_MSG("Not support LZQueue::getQueue!", hipErrorNotSupported);
-}
-
-// Enqueue barrier for event 
-bool LZQueue::enqueueBarrierForEvent(hipEvent_t event) {
-  HIP_PROCESS_ERROR_MSG("Not support LZQueue::enqueueBarrierForEvent yet!", hipErrorNotSupported);
-}
-
-// Add call back     
-bool LZQueue::addCallback(hipStreamCallback_t callback, void *userData) {
-  std::lock_guard<std::mutex> Lock(QueueMutex);
-
-  hipStreamCallbackData Data; //  = new hipStreamCallbackData{};
-  ze_result_t status;
-  ze_event_pool_desc_t ep_desc = {};
-  ep_desc.stype = ZE_STRUCTURE_TYPE_EVENT_POOL_DESC;
-  ep_desc.count = 3;
-  ep_desc.flags = ZE_EVENT_POOL_FLAG_HOST_VISIBLE;
-  ze_event_desc_t ev_desc = {};
-  ev_desc.stype = ZE_STRUCTURE_TYPE_EVENT_DESC;
-  ev_desc.signal = ZE_EVENT_SCOPE_FLAG_HOST;
-  ev_desc.wait = ZE_EVENT_SCOPE_FLAG_HOST;
-/*  if (LastEvent == nullptr) {
-    callback(this, hipSuccess, userData);
-    return true;
-  }*/
-
-  ze_device_handle_t dev = GetContext()->GetDevice()->GetDeviceHandle();
-  status = zeEventPoolCreate(GetContext()->GetContextHandle(), &ep_desc, 1, &dev, &(Data.eventPool));
-  LZ_PROCESS_ERROR_MSG("HipLZ zeEventPoolCreate FAILED with return code ", status);
-  status = zeEventCreate(Data.eventPool, &ev_desc, &(Data.waitEvent));
-  LZ_PROCESS_ERROR_MSG("HipLZ zeEventCreate FAILED with return code ", status);
-  status = zeEventCreate(Data.eventPool, &ev_desc, &(Data.signalEvent));
-  LZ_PROCESS_ERROR_MSG("HipLZ zeEventCreate FAILED with return code ", status);
-  status = zeEventCreate(Data.eventPool, &ev_desc, &(Data.waitEvent2));
-  LZ_PROCESS_ERROR_MSG("HipLZ zeEventCreate FAILED with return code ", status);
-  Data.Stream = this;
-  Data.Callback = callback;
-  Data.UserData = userData;
-  Data.Status = hipSuccess;
-  ze_command_list_handle_t list = defaultCmdList->GetCommandListHandle();
-  status = zeCommandListAppendSignalEvent(list, Data.waitEvent);
-  LZ_PROCESS_ERROR_MSG("HipLZ  zeCommandListAppendSignalEvent FAILED with return code ", status);
-  status = zeCommandListAppendBarrier(list, NULL, 1, &(Data.signalEvent));
-  LZ_PROCESS_ERROR_MSG("HipLZ  zeCommandListAppendBarrier FAILED with return code ", status);
-  status = zeCommandListAppendSignalEvent(list, Data.waitEvent2);
-  LZ_PROCESS_ERROR_MSG("HipLZ  zeCommandListAppendSignalEvent FAILED with return code ", status);
-  // err = ::clSetEventCallback(LastEvent, CL_COMPLETE, notifyOpenCLevent, Data);
-  // if (err != CL_SUCCESS)
-  //   logError("clSetEventCallback failed with error {}\n", err);
-
-  // return (err == CL_SUCCESS);
-  
-  // Add event callback to callback list 
-  {
-    std::lock_guard<std::mutex> Lock(CallbacksMutex);
-    callbacks.push_back(Data);
-  }
-  
-  // Create event monitor on demand  
-  CheckAndCreateMonitor();
-
-  return true;
-
-  // LZ_PROCESS_ERROR_MSG("Not support LZQueue::addCallback yet!", hipErrorNotSupported);
-}
-
-// Get callback from lock protected callback list  
-bool LZQueue::GetCallback(hipStreamCallbackData* data) {
-  bool res = false;
-  {
-    std::lock_guard<std::mutex> Lock(CallbacksMutex);
-    if (!this->callbacks.empty()) {
-      * data = callbacks.front();
-      callbacks.pop_front();
-
-      res = true;
-    }
-  }
-
-  return res;
-}
-
-// Create the callback monitor on-demand  
-bool LZQueue::CheckAndCreateMonitor() {
-  // This operation is protected by event mutex  
-  std::lock_guard<std::mutex> Lock(EventsMutex);
-  if (this->monitorThreadId != 0)
-    return false;
-
-  // If the event monotor thread was not created yet, spawn it 
-  return 0 != pthread_create(&(this->monitorThreadId), 0, EventMonitor, (void* )this);
-}
-
-// Synchronize on the event monitor thread 
-void LZQueue::WaitEventMonitor() {
-  if  (this->monitorThreadId == 0)
-    return;
-
-  // Join the event monitor thread   
-  pthread_join(this->monitorThreadId, NULL);
-}
-
-// Record event
-bool LZQueue::recordEvent(hipEvent_t event) {
-  // std::lock_guard<std::mutex> Lock(QueueMutex);
-
-  /* slightly tricky WRT refcounts.
-   * if LastEvents != NULL, it should have refcount 1.
-   *  if NULL, enqueue a marker here; 
-   * libOpenCL will process it & decrease refc to 1;
-   * we retain it here because d-tor is called at } and releases it.  
-   * 
-   * in both cases, event->recordStream should Retain */
-
-  // if (LastEvent == nullptr) {
-  //   cl::Event MarkerEvent;
-  //   int err = Queue.enqueueMarkerWithWaitList(nullptr, &MarkerEvent);
-  //   if (err) {
-  //     logError ("enqueueMarkerWithWaitList FAILED with {}\n", err);
-  //     return false;
-  //   } else {
-  //     LastEvent = MarkerEvent();
-  //     clRetainEvent(LastEvent);
-  //   }
-  // }
-
-  // logDebug("record Event: {} on Queue: {}\n", (void *)(LastEvent),
-  //          (void *)(Queue()));
-
-  // cl_uint refc1, refc2;
-  // int err =
-  //     ::clGetEventInfo(LastEvent, CL_EVENT_REFERENCE_COUNT, 4, &refc1, NULL);
-  // assert(err == CL_SUCCESS);
-  // can be >1 because recordEvent can be called >1 on the same event
-  // assert(refc1 >= 1);
-
-  // return event->recordStream(this, LastEvent);
-
-  // err = ::clGetEventInfo(LastEvent, CL_EVENT_REFERENCE_COUNT, 4, &refc2, NULL);
-  // assert(err == CL_SUCCESS);
-  // assert(refc2 >= 2);
-  // assert(refc2 == (refc1 + 1));
-
-  if (event == nullptr)
-    HIP_PROCESS_ERROR_MSG("HipLZ get null Event recorded?", hipErrorInitializationError);
-
-  if (this->defaultCmdList == nullptr) 
-    HIP_PROCESS_ERROR_MSG("Invalid command list during event recording", hipErrorInitializationError);
-  
-  // Record event to stream
-  event->recordStream(this, nullptr);
-  
-  // Record timestamp got from execution write global timestamp from command list
-  ((LZEvent* )event)->recordTimeStamp(this->defaultCmdList->ExecuteWriteGlobalTimeStamp(this));
-
-  return true;
-}
-
-// Memory copy support   
-hipError_t LZQueue::memCopy(void *dst, const void *src, size_t size) {
-  if (this->defaultCmdList == nullptr)
-    HIP_PROCESS_ERROR_MSG("HipLZ Invalid command list ", hipErrorInitializationError);
-  this->defaultCmdList->ExecuteMemCopy(this, dst, src, size); 
-  return hipSuccess;
-}
-
-// The memory copy 2D support
-hipError_t LZQueue::memCopy2D(void *dst, size_t dpitch, const void *src, size_t spitch,
-			      size_t width, size_t height) {
-  if (this->defaultCmdList == nullptr)
-    HIP_PROCESS_ERROR_MSG("HipLZ Invalid command list ", hipErrorInitializationError);
-  this->defaultCmdList->ExecuteMemCopyRegion(this, dst, dpitch, src, spitch, width, height);
-
-  return hipSuccess;
-}
-
-// The memory copy 3D support
-hipError_t LZQueue::memCopy3D(void *dst, size_t dpitch, size_t dspitch,
-			      const void *src, size_t spitch, size_t sspitch,
-			      size_t width, size_t height, size_t depth) {
-  if (this->defaultCmdList == nullptr)
-    HIP_PROCESS_ERROR_MSG("HipLZ Invalid command list ", hipErrorInitializationError);
-  this->defaultCmdList->ExecuteMemCopyRegion(this, dst, dpitch, dspitch, src, spitch, sspitch,
-					     width, height, depth);
-
-  return hipSuccess;
-}
-
-// Memory fill support  
-hipError_t LZQueue::memFill(void *dst, size_t size, const void *pattern, size_t pattern_size) {
-  if (this->defaultCmdList == nullptr)
-    HIP_PROCESS_ERROR_MSG("HipLZ Invalid command list ", hipErrorInitializationError);
-  this->defaultCmdList->ExecuteMemFill(this, dst, size, pattern, pattern_size);
-  return hipSuccess;
-}
-
-// Launch kernel support 
-hipError_t LZQueue::launch3(ClKernel *Kernel, dim3 grid, dim3 block) {
-  HIP_PROCESS_ERROR_MSG("Not support LZQueue::launch3 yet!", hipErrorNotSupported);
-}
-
-// Launch kernel support 
-hipError_t LZQueue::launch(ClKernel *Kernel, ExecItem *Arguments) {
-  if (this->defaultCmdList == nullptr) {
-    HIP_PROCESS_ERROR_MSG("Invalid command list", hipErrorInitializationError);
-  } else {
-    if (Kernel->SupportLZ() && Arguments->SupportLZ()) {
-      this->defaultCmdList->ExecuteKernel(this, (LZKernel* )Kernel, (LZExecItem* )Arguments);
-    } else
-      HIP_PROCESS_ERROR_MSG("Not support LZQueue::launch yet!", hipErrorNotSupported); 
-  }
-
-  return hipSuccess;
-}
-
-// The asynchronous memory copy support 
-bool LZQueue::memCopyAsync(void *dst, const void *src, size_t sizeBytes) {
-  if (this->defaultCmdList == nullptr)
-    HIP_PROCESS_ERROR_MSG("No default command list setup in current HipLZ queue yet!", hipErrorInitializationError);
-  
-  return this->defaultCmdList->ExecuteMemCopyAsync(this, dst, src, sizeBytes);
-}
-
-// The asynchronous memory copy 2D support     
-hipError_t LZQueue::memCopy2DAsync(void *dst, size_t dpitch, const void *src, size_t spitch,
-				   size_t width, size_t height) {
-  if (this->defaultCmdList == nullptr)
-    HIP_PROCESS_ERROR_MSG("HipLZ Invalid command list ", hipErrorInitializationError);
-  this->defaultCmdList->ExecuteMemCopyRegionAsync(this, dst, dpitch, src, spitch, width, height);
-
-  return hipSuccess;
-}
-
-// The asynchronous memory copy 3D support
-hipError_t LZQueue::memCopy3DAsync(void *dst, size_t dpitch, size_t dspitch,
-				   const void *src, size_t spitch, size_t sspitch,
-				   size_t width, size_t height, size_t depth) {
-  if (this->defaultCmdList == nullptr)
-    HIP_PROCESS_ERROR_MSG("HipLZ Invalid command list ", hipErrorInitializationError);
-  this->defaultCmdList->ExecuteMemCopyRegionAsync(this, dst, dpitch, dspitch, src, spitch, sspitch,
-						  width, height, depth);
-
-  return hipSuccess;
-}
-
-// The asynchronously memory fill support
-bool LZQueue::memFillAsync(void *dst, size_t size, const void *pattern, size_t pattern_size) {
-  if (this->defaultCmdList == nullptr)
-    HIP_PROCESS_ERROR_MSG("No default command list setup in current HipLZ queue yet!", hipErrorInitializationError);
-
-  return this->defaultCmdList->ExecuteMemFillAsync(this, dst, size, pattern, pattern_size);
-}
-
-// The set the current event  
-bool LZQueue::SetEvent(LZEvent* event) {
-  // if (this->currentEvent != nullptr) 
-  HIP_PROCESS_ERROR_MSG("No current event here!", hipErrorInitializationError);
-
-  // this->currentEvent = event;
-  
-  return true;
-}
-
-// Get and clear current event 
-LZEvent* LZQueue::GetAndClearEvent() {
-  // LZEvent* res = this->currentEvent;
-  // this->currentEvent = nullptr;
-
-  // return res;
-
-  HIP_PROCESS_ERROR_MSG("No current event there to get and clear!", hipErrorInitializationError);
-
-  return nullptr;
-}
-
-// Create and monior event  
-LZEvent* LZQueue::CreateAndMonitorEvent(LZEvent* event) {
-  if (!event)
-    event = this->lzContext->createEvent(0);
-  {
-    std::lock_guard<std::mutex> Lock(EventsMutex);
-    // Put event into local event list to enable monitor    
-    this->localEvents.push_back(event);
-  }
-
-  return event;
-}
-
-LZEvent* LZQueue::GetPendingEvent() {
-  LZEvent* res = nullptr;
-  {
-    // Check if there is pending event in list
-    std::lock_guard<std::mutex> Lock(EventsMutex);
-    if (!this->localEvents.empty()) {
-      res = this->localEvents.front();
-      this->localEvents.pop_front();
-    }
-  }
-
-  return res;
-}
-
-LZCommandList::LZCommandList(LZContext* lzContext_) {
-  this->lzContext = lzContext_;
-
-  // Initialize the shared memory buffer
-  this->shared_buf = this->lzContext->allocate(32, 8, LZMemoryType::Shared);
-
-  // Initialize the uint64_t part as 0
-   * (uint64_t* )this->shared_buf = 0;
-}
-
-// Initialize stand Level-0 command list
-bool LZStdCommandList::initializeCmdList() {
-  // Create the command list
-  ze_command_list_desc_t clDesc;
-  clDesc.stype = ZE_STRUCTURE_TYPE_COMMAND_LIST_DESC;
-  clDesc.flags = ZE_COMMAND_LIST_FLAG_EXPLICIT_ONLY; // default hehaviour 
-  clDesc.commandQueueGroupOrdinal = 0;
-  clDesc.pNext = nullptr;
-  ze_result_t status = zeCommandListCreate(lzContext->GetContextHandle(), 
-					   lzContext->GetDevice()->GetDeviceHandle(),
-					   &clDesc, &hCommandList);
-
-  LZ_PROCESS_ERROR_MSG("HipLZ zeCommandListCreate FAILED with return code ", status);
-  logDebug("LZ COMMAND LIST CREATION via calling zeCommandListCreate {} ", status);
-  
-  return true;
-}
-
-// Initialize immediate Level-0 command list
-bool LZImmCommandList::initializeCmdList() {
-  // Create command list via immidiately associated with a queue 
-  ze_command_queue_desc_t cqDesc;
-  cqDesc.stype = ZE_STRUCTURE_TYPE_COMMAND_QUEUE_DESC;
-  cqDesc.pNext = nullptr;
-  cqDesc.ordinal = 0;
-  cqDesc.index = 0;
-  cqDesc.flags = ZE_COMMAND_QUEUE_FLAG_EXPLICIT_ONLY; // 0;                                            
-  cqDesc.mode = ZE_COMMAND_QUEUE_MODE_DEFAULT;
-  cqDesc.priority = ZE_COMMAND_QUEUE_PRIORITY_NORMAL;
-
-  ze_result_t status = zeCommandListCreateImmediate(this->lzContext->GetContextHandle(),
-						    this->lzContext->GetDevice()->GetDeviceHandle(),
-						    &cqDesc, &hCommandList);
-  LZ_PROCESS_ERROR_MSG("HipLZ zeCommandListCreate FAILED with return code ", status);
-  logDebug("LZ COMMAND LIST CREATION via calling zeCommandListCreateImmediate {} ", status);
-
-  // Initialize the internal event pool and finish event  
-  ze_event_pool_desc_t ep_desc = {};
-  ep_desc.stype = ZE_STRUCTURE_TYPE_EVENT_POOL_DESC;
-  ep_desc.count = 1;
-  ep_desc.flags = ZE_EVENT_POOL_FLAG_HOST_VISIBLE;
-  ze_event_desc_t ev_desc = {};
-  ev_desc.stype = ZE_STRUCTURE_TYPE_EVENT_DESC;
-  ev_desc.signal = ZE_EVENT_SCOPE_FLAG_HOST;
-  ev_desc.wait = ZE_EVENT_SCOPE_FLAG_HOST;
-  ze_device_handle_t dev = lzContext->GetDevice()->GetDeviceHandle();
-  status = zeEventPoolCreate(lzContext->GetContextHandle(), &ep_desc, 1, &dev, &(this->eventPool));
-  LZ_PROCESS_ERROR_MSG("HipLZ zeEventPoolCreate FAILED with return code ", status);
-  status = zeEventCreate(this->eventPool, &ev_desc, &(this->finishEvent));
-  LZ_PROCESS_ERROR_MSG("HipLZ zeEventCreate FAILED with return code ", status);
-  
-  return true;
-}
-
-// Create HipLZ command list 
-LZCommandList* LZCommandList::CreateCmdList(LZContext* lzContext, bool immediate) {
-  if (immediate)
-    return new LZImmCommandList(lzContext);
-  else 
-    return new LZStdCommandList(lzContext);
-}
-
-// Get the potential signal event
-// TODO: depracate this? 
-LZEvent* LZCommandList::GetSignalEvent(LZQueue* lzQueue) {
-  return lzQueue->CreateAndMonitorEvent(nullptr);
-}
-
-// Execute the Level-0 kernel
-bool LZCommandList::ExecuteKernel(LZQueue* lzQueue, LZKernel* Kernel, LZExecItem* Arguments) {
-  // Set group size
-  ze_result_t status = zeKernelSetGroupSize(Kernel->GetKernelHandle(),
-					    Arguments->BlockDim.x, Arguments->BlockDim.y, 
-					    Arguments->BlockDim.z);
-  LZ_PROCESS_ERROR_MSG("could not set group size! ", status);
-
-  logDebug("LZ KERNEL EXECUTION via calling zeKernelSetGroupSize {} ", status);
-  
-  // Set all kernel function arguments
-  Arguments->setupAllArgs(Kernel);
-  
-  // Launch kernel via Level-0 command list
-  uint32_t numGroupsX = Arguments->GridDim.x;
-  uint32_t numGroupsY = Arguments->GridDim.y;
-  uint32_t numGroupsz = Arguments->GridDim.z;
-  ze_group_count_t hLaunchFuncArgs = { numGroupsX, numGroupsY, numGroupsz };
-  
-  // Get the potential signal event 
-  ze_event_handle_t hSignalEvent = GetSignalEvent(lzQueue)->GetEventHandler();
-
-  status = zeCommandListAppendLaunchKernel(hCommandList,
-                                           Kernel->GetKernelHandle(),
-                                           &hLaunchFuncArgs,
-                                           hSignalEvent,
-                                           0,
-                                           nullptr);
-  LZ_PROCESS_ERROR_MSG("Hiplz zeCommandListAppendLaunchKernel FAILED with return code  ", status);
-
-  logDebug("LZ KERNEL EXECUTION via calling zeCommandListAppendLaunchKernel {} ", status);
-
-  // Execute kernel  
-  return Execute(lzQueue);
-}
-
-// Execute HipLZ memory copy command
-bool LZCommandList::ExecuteMemCopy(LZQueue* lzQueue, void *dst, const void *src, size_t sizeBytes) {
-  // Get the potential signal event
-  ze_event_handle_t hSignalEvent = GetSignalEvent(lzQueue)->GetEventHandler();
-
-  ze_result_t status = zeCommandListAppendMemoryCopy(hCommandList, dst, src, sizeBytes,
-                                                     hSignalEvent, 0, NULL);
-  LZ_PROCESS_ERROR_MSG("HipLZ zeCommandListAppendMemoryCopy FAILED with return code ", status);
-  // Execute memory copy  
-  return Execute(lzQueue);
-}
-
-// Execute memory HipLZ copy regiion 
-bool LZCommandList::ExecuteMemCopyRegion(LZQueue* lzQueue, void *dst, size_t dpitch,
-					 const void *src, size_t spitch,
-					 size_t width, size_t height) {
-  // Get the potential signal event
-  ze_event_handle_t hSignalEvent = GetSignalEvent(lzQueue)->GetEventHandler();
-
-  // Create region
-  ze_copy_region_t dstRegion;
-  dstRegion.originX = 0;
-  dstRegion.originY = 0;
-  dstRegion.originZ = 0;
-  dstRegion.width = width;
-  dstRegion.height = height;
-  dstRegion.depth = 0;
-  ze_copy_region_t srcRegion;
-  srcRegion.originX = 0;
-  srcRegion.originY = 0;
-  srcRegion.originZ = 0;
-  srcRegion.width = width;
-  srcRegion.height = height;
-  srcRegion.depth = 0;
-  ze_result_t status = zeCommandListAppendMemoryCopyRegion(hCommandList, dst, &dstRegion, dpitch, 0,
-							   src, &srcRegion, spitch, 0,
-							   hSignalEvent, 0, nullptr);
-   
-  LZ_PROCESS_ERROR_MSG("HipLZ zeCommandListAppendMemoryCopyRegion FAILED with return code ", status);
-  // Execute memory copy
-  return Execute(lzQueue);
-}
-
-bool LZCommandList::ExecuteMemCopyRegion(LZQueue* lzQueue, void *dst, size_t dpitch, size_t dspitch,
-					 const void *src, size_t spitch, size_t sspitch,
-					 size_t width, size_t height, size_t depth) {
-  // Get the potential signal event
-  ze_event_handle_t hSignalEvent = GetSignalEvent(lzQueue)->GetEventHandler();
-
-  ze_copy_region_t dstRegion;
-  dstRegion.originX = 0;
-  dstRegion.originY = 0;
-  dstRegion.originZ = 0;
-  dstRegion.width = width;
-  dstRegion.height = height;
-  dstRegion.depth = depth;
-  ze_copy_region_t srcRegion;
-  srcRegion.originX = 0;
-  srcRegion.originY = 0;
-  srcRegion.originZ = 0;
-  srcRegion.width = width;
-  srcRegion.height = height;
-  srcRegion.depth = depth;
-  ze_result_t status = zeCommandListAppendMemoryCopyRegion(hCommandList, dst, &dstRegion, dpitch,
-                                                           dspitch, src, &srcRegion, spitch, sspitch,
-                                                           hSignalEvent, 0, nullptr);
-  LZ_PROCESS_ERROR_MSG("HipLZ zeCommandListAppendMemoryCopyRegion FAILED with return code ", status);
-  // Execute memory copy
-  return Execute(lzQueue);
-}
-
-// Execute HipLZ memory copy command asynchronously
-bool LZCommandList::ExecuteMemCopyAsync(LZQueue* lzQueue, void *dst, const void *src, size_t sizeBytes) {
-  // Get the potential signal event  
-  ze_event_handle_t hSignalEvent = GetSignalEvent(lzQueue)->GetEventHandler();
-
-  ze_result_t status = zeCommandListAppendMemoryCopy(hCommandList, dst, src, sizeBytes,
-                                                     hSignalEvent, 0, NULL);
-  LZ_PROCESS_ERROR_MSG("HipLZ zeCommandListAppendMemoryCopy FAILED with return code ", status);
-  // Execute memory copy asynchronously
-  return ExecuteAsync(lzQueue);
-}
-
-// Execute asynchronous memory HipLZ copy regiion 
-bool LZCommandList::ExecuteMemCopyRegionAsync(LZQueue* lzQueue, void *dst, size_t dpitch,
-					      const void *src, size_t spitch,
-					      size_t width, size_t height) {
-  // Get the potential signal event 
-  ze_event_handle_t hSignalEvent = GetSignalEvent(lzQueue)->GetEventHandler();
-
-  // Create region   
-  ze_copy_region_t dstRegion;
-  dstRegion.originX = 0;
-  dstRegion.originY = 0;
-  dstRegion.originZ = 0;
-  dstRegion.width = width;
-  dstRegion.height = height;
-  dstRegion.depth = 0;
-  ze_copy_region_t srcRegion;
-  srcRegion.originX = 0;
-  srcRegion.originY = 0;
-  srcRegion.originZ = 0;
-  srcRegion.width = width;
-  srcRegion.height = height;
-  srcRegion.depth = 0;
-  ze_result_t status = zeCommandListAppendMemoryCopyRegion(hCommandList, dst, &dstRegion, dpitch, 0,
-                                                           src, &srcRegion, spitch, 0,
-                                                           hSignalEvent, 0, nullptr);
-
-  LZ_PROCESS_ERROR_MSG("HipLZ zeCommandListAppendMemoryCopyRegion FAILED with return code ", status);
-  // Execute memory copy   
-  return ExecuteAsync(lzQueue);
-}
-
-bool LZCommandList::ExecuteMemCopyRegionAsync(LZQueue* lzQueue, void *dst, size_t dpitch,
-					      size_t dspitch, const void *src, size_t spitch,
-					      size_t sspitch, size_t width, size_t height,
-					      size_t depth) {
-  // Get the potential signal event
-  ze_event_handle_t hSignalEvent = GetSignalEvent(lzQueue)->GetEventHandler();
-
-  ze_copy_region_t dstRegion;
-  dstRegion.originX = 0;
-  dstRegion.originY = 0;
-  dstRegion.originZ = 0;
-  dstRegion.width = width;
-  dstRegion.height = height;
-  dstRegion.depth = depth;
-  ze_copy_region_t srcRegion;
-  srcRegion.originX = 0;
-  srcRegion.originY = 0;
-  srcRegion.originZ = 0;
-  srcRegion.width = width;
-  srcRegion.height = height;
-  srcRegion.depth = depth;
-  ze_result_t status = zeCommandListAppendMemoryCopyRegion(hCommandList, dst, &dstRegion, dpitch,
-                                                           dspitch, src, &srcRegion, spitch, sspitch,
-                                                           hSignalEvent, 0, nullptr);
-  LZ_PROCESS_ERROR_MSG("HipLZ zeCommandListAppendMemoryCopyRegion FAILED with return code ", status);
-  // Execute memory copy   
-  return Execute(lzQueue);
-}
-
-// Execute HipLZ memory fill command
-bool LZCommandList::ExecuteMemFill(LZQueue* lzQueue, void *dst, size_t size, const void *pattern, size_t pattern_size) {
-  ze_event_handle_t hSignalEvent = GetSignalEvent(lzQueue)->GetEventHandler();
-
-  ze_result_t status = zeCommandListAppendMemoryFill(hCommandList, dst, pattern, pattern_size, size, hSignalEvent, 0, NULL);
-  LZ_PROCESS_ERROR_MSG("HipLZ zeCommandListAppendMemoryFill FAILED with return code ", status);
-  return Execute(lzQueue);
-}
-
-// Execute HipLZ memory fill command asynchronously
-bool LZCommandList::ExecuteMemFillAsync(LZQueue* lzQueue, void *dst, size_t size, const void *pattern, size_t pattern_size) {
-  ze_event_handle_t hSignalEvent = GetSignalEvent(lzQueue)->GetEventHandler();
-
-  ze_result_t status = zeCommandListAppendMemoryFill(hCommandList, dst, pattern, pattern_size, size, hSignalEvent, 0, NULL);
-  LZ_PROCESS_ERROR_MSG("HipLZ zeCommandListAppendMemoryFill FAILED with return code ", status);
-  return ExecuteAsync(lzQueue);
-}
-
-// Execute HipLZ write global timestamp
-uint64_t LZCommandList::ExecuteWriteGlobalTimeStamp(LZQueue* lzQueue) {
-  ze_result_t status = zeCommandListAppendWriteGlobalTimestamp(hCommandList, (uint64_t*)(shared_buf), nullptr, 0, nullptr);
-  LZ_PROCESS_ERROR_MSG("HipLZ zeCommandListAppendWriteGlobalTimestamp FAILED with return code ", status);
-  Execute(lzQueue);
-
-  uint64_t ret = * (uint64_t*)(shared_buf);
-
-  return ret;
-}
-
-bool LZCommandList::finish() {
-  HIP_PROCESS_ERROR_MSG("HipLZ does not support LZCommandList::finish! ", hipErrorNotSupported);
-  return true;
-}
-
-// Synchronize host with device kernel execution 
-bool LZStdCommandList::finish() {
-  // Do nothing here
-  return true;
-}
-
-// Synchronize host with device kernel execution 
-bool LZImmCommandList::finish() {
-  ze_result_t status = zeCommandListAppendSignalEvent(hCommandList, finishEvent);
-  LZ_PROCESS_ERROR_MSG("HipLZ zeCommandListAppendSignalEvent FAILED with return code ", status);
-  status = zeEventHostSynchronize(finishEvent, UINT64_MAX);
-  LZ_PROCESS_ERROR_MSG("HipLZ zeEventHostSynchronize FAILED with return code ", status);
-  status = zeEventHostReset(finishEvent);
-  LZ_PROCESS_ERROR_MSG("HipLZ zeEventHostReset FAILED with return code ", status);
-  
-  return true;
- }
-
-bool LZCommandList::Execute(LZQueue* lzQueue) {
-  HIP_PROCESS_ERROR_MSG("HipLZ does not support LZCommandList::Execute! ", hipErrorNotSupported);
-  return true;
-}
-
-// Execute HipLZ command list in standard command list 
-bool LZStdCommandList::Execute(LZQueue* lzQueue) {
-  // Finished appending commands (typically done on another thread)
-  ze_result_t status = zeCommandListClose(hCommandList);
-  LZ_PROCESS_ERROR_MSG("HipLZ zeCommandListClose FAILED with return code ", status);
-
-  logDebug("LZ KERNEL EXECUTION via calling zeCommandListClose {} ", status);
-  
-  // Execute command list in command queue
-  status = zeCommandQueueExecuteCommandLists(lzQueue->GetQueueHandle(), 1, &hCommandList, nullptr);
-  LZ_PROCESS_ERROR_MSG("HipLZ zeCommandQueueExecuteCommandLists FAILED with return code ", status);
-
-  logDebug("LZ KERNEL EXECUTION via calling zeCommandQueueExecuteCommandLists {} ", status);
-
-  logDebug("LZ KERNEL EXECUTION via calling zeCommandQueueSynchronize {} ", status);
-  
-  // Reset (recycle) command list for new commands
-  status = zeCommandListReset(hCommandList);
-  LZ_PROCESS_ERROR_MSG("HipLZ zeCommandListReset FAILED with return code ", status);
-
-  logDebug("LZ KERNEL EXECUTION via calling zeCommandListReset {} ", status);
-  
-  return true;
-}
-
-
-// Execute HipLZ command list in immediate command list 
-bool LZImmCommandList::Execute(LZQueue* lzQueue) {
-  // Synchronize host with device kernel execution
-  return finish();
-}
-
-bool LZCommandList::ExecuteAsync(LZQueue* lzQueue) {
-  HIP_PROCESS_ERROR_MSG("HipLZ does not support LZCommandList::ExecuteAsync! ", hipErrorNotSupported);
-  return true;
-}
-
-// Execute HipLZ command list asynchronously in standard command list
-bool LZStdCommandList::ExecuteAsync(LZQueue* lzQueue) {
-  HIP_PROCESS_ERROR_MSG("HipLZ does not support LZStdCommandList::ExecuteAsync! ", hipErrorNotSupported);
-}
-
-// Execute HipLZ command list asynchronously in immediate command list
-bool LZImmCommandList::ExecuteAsync(LZQueue* lzQueue) {
-  return true;
-}
-
-int LZExecItem::setupAllArgs(LZKernel *kernel) {
-  OCLFuncInfo *FuncInfo = kernel->getFuncInfo();
-  size_t NumLocals = 0;
-  int LastArgIdx = -1;
-  
-  for (size_t i = 0; i < FuncInfo->ArgTypeInfo.size(); ++i) {
-    if (FuncInfo->ArgTypeInfo[i].space == OCLSpace::Local) {
-      ++ NumLocals;
-    }
-  }
-  // there can only be one dynamic shared mem variable, per cuda spec 
-  assert(NumLocals <= 1);
-  
-  if ((OffsetsSizes.size() + NumLocals) != FuncInfo->ArgTypeInfo.size()) {
-    logError("Some arguments are still unset\n");
-    return CL_INVALID_VALUE;
-  }
-
-  if (OffsetsSizes.size() == 0)
-    return CL_SUCCESS;
-  
-  std::sort(OffsetsSizes.begin(), OffsetsSizes.end());
-  if ((std::get<0>(OffsetsSizes[0]) != 0) ||
-      (std::get<1>(OffsetsSizes[0]) == 0)) {
-    logError("Invalid offset/size\n");
-    return CL_INVALID_VALUE;
-  }
-  
-  // check args are set  
-  if (OffsetsSizes.size() > 1) {
-    for (size_t i = 1; i < OffsetsSizes.size(); ++i) {
-      if ( (std::get<0>(OffsetsSizes[i]) == 0) ||
-           (std::get<1>(OffsetsSizes[i]) == 0) ||
-           (
-	    (std::get<0>(OffsetsSizes[i - 1]) + std::get<1>(OffsetsSizes[i - 1])) >
-            std::get<0>(OffsetsSizes[i]))
-           ) {
-	logError("Invalid offset/size\n");
-	return CL_INVALID_VALUE;
-      }
-    }
-  }
-
-  const unsigned char *start = ArgData.data();
-  void *p;
-  int err;
-  for (cl_uint i = 0; i < OffsetsSizes.size(); ++ i) {
-    OCLArgTypeInfo &ai = FuncInfo->ArgTypeInfo[i];
-    logDebug("ARG {}: OS[0]: {} OS[1]: {} \n      TYPE {} SPAC {} SIZE {}\n", i,
-             std::get<0>(OffsetsSizes[i]), std::get<1>(OffsetsSizes[i]),
-             (unsigned)ai.type, (unsigned)ai.space, ai.size);
-    
-    if (ai.type == OCLType::Pointer) {
-      // TODO: sync with ExecItem's solution   
-      assert(ai.size == sizeof(void *));
-      assert(std::get<1>(OffsetsSizes[i]) == ai.size);
-      size_t size = std::get<1>(OffsetsSizes[i]);
-      size_t offs = std::get<0>(OffsetsSizes[i]);
-      const void* value = (void*)(start + offs);
-      logDebug("setArg SVM {} to {}\n", i, p);
-      ze_result_t status = zeKernelSetArgumentValue(kernel->GetKernelHandle(), i, size, value);
-
-      if (status != ZE_RESULT_SUCCESS) {
-        logDebug("zeKernelSetArgumentValue failed with error {}\n", err);
-        return CL_INVALID_VALUE;
-      }
-
-      logDebug("LZ SET ARGUMENT VALUE via calling zeKernelSetArgumentValue {} ", status);
-    } else {
-      size_t size = std::get<1>(OffsetsSizes[i]);
-      size_t offs = std::get<0>(OffsetsSizes[i]);
-      const void* value = (void*)(start + offs);
-      logDebug("setArg {} size {} offs {}\n", i, size, offs);
-      ze_result_t status = zeKernelSetArgumentValue(kernel->GetKernelHandle(), i, size, value);
-
-      if (status != ZE_RESULT_SUCCESS) {
-        logDebug("zeKernelSetArgumentValue failed with error {}\n", err);
-        return CL_INVALID_VALUE;
-      }
-
-      logDebug("LZ SET ARGUMENT VALUE via calling zeKernelSetArgumentValue {} ", status);
-    }
-  }
-
-  // Setup the kernel argument's value related to dynamically sized share memory
-  if (NumLocals == 1) {
-    ze_result_t status = zeKernelSetArgumentValue(kernel->GetKernelHandle(),
-						  FuncInfo->ArgTypeInfo.size() - 1,
-						  SharedMem, nullptr); 
-    logDebug("LZ set dynamically sized share memory related argument via calling zeKernelSetArgumentValue {} ", status);
-  }
-  
-  return CL_SUCCESS;
-}
-
-bool LZExecItem::launch(LZKernel *Kernel) {
-  return Stream->launch(Kernel, this) == hipSuccess;  
-};
-
-LZModule::LZModule(LZContext* lzContext, uint8_t* funcIL, size_t ilSize) {
-  // Create module with global address aware 
-  std::string compilerOptions = " -cl-std=CL2.0 -cl-take-global-address -cl-match-sincospi";
-  ze_module_desc_t moduleDesc = {
-    ZE_STRUCTURE_TYPE_MODULE_DESC,
-    nullptr,
-    ZE_MODULE_FORMAT_IL_SPIRV,
-    ilSize,
-    funcIL,
-    compilerOptions.c_str(),
-    nullptr
-  };
-  ze_result_t status = zeModuleCreate(lzContext->GetContextHandle(),
-				      lzContext->GetDevice()->GetDeviceHandle(),
-				      &moduleDesc, &this->hModule, nullptr);
-  LZ_PROCESS_ERROR_MSG("Hiplz zeModuleCreate FAILED with return code  ", status);
-
-  logDebug("LZ CREATE MODULE via calling zeModuleCreate {} ", status);
-}
-
-LZModule::~LZModule() {
-  zeModuleDestroy(this->hModule);
-  // TODO: destroy kernels
-}
-
-// Create Level-0 kernel 
-void LZModule::CreateKernel(std::string funcName, OpenCLFunctionInfoMap& FuncInfos) {
-  if (this->kernels.find(funcName) != this->kernels.end())
-    return;
-
-  // Register kernel
-  if (FuncInfos.find(funcName) == FuncInfos.end())
-    HIP_PROCESS_ERROR_MSG("HipLZ could not find function information ", hipErrorInitializationError);
-  // Create kernel
-  this->kernels[funcName] = new LZKernel(this, funcName, FuncInfos[funcName]);
-}
-
-// Get Level-0 kernel
-LZKernel* LZModule::GetKernel(std::string funcName) {
-  if (kernels.find(funcName) == kernels.end())
-    return nullptr;
-
-  return kernels[funcName];
-}
-
-
-// Get hte global pointer related information
-bool LZModule::getSymbolAddressSize(const char *name, hipDeviceptr_t *dptr, size_t* bytes) {
-  size_t varSize = 0;
-  ze_result_t status = zeModuleGetGlobalPointer(this->hModule, name, &varSize, dptr);
-  if (status != ZE_RESULT_SUCCESS) {
-    std::string varName = (const char *)name;
-    std::cout << "No global variable found: " << varName << "  " << status << "   ";
-    if (status == ZE_RESULT_ERROR_DEVICE_LOST)
-      std::cout << "ZE_RESULT_ERROR_DEVICE_LOST";
-    else if (status == ZE_RESULT_ERROR_UNINITIALIZED)
-      std::cout << "ZE_RESULT_ERROR_UNINITIALIZED";
-    else if (status == ZE_RESULT_ERROR_INVALID_NULL_HANDLE)
-      std::cout << "ZE_RESULT_ERROR_INVALID_NULL_HANDLE";
-    else if (status == ZE_RESULT_ERROR_INVALID_NULL_POINTER)
-      std::cout << "ZE_RESULT_ERROR_INVALID_NULL_POINTER";
-    else if (status == ZE_RESULT_ERROR_INVALID_GLOBAL_NAME)
-      std::cout << "ZE_RESULT_ERROR_INVALID_GLOBAL_NAME";
-    
-    std::cout << std::endl;
-    
-    return false;
-  } else {
-    // std::string varName = name;
-    // std::cout << "getSymbolAddressSize  --  global variable: " << varName << " bytes: " << varSize << "  ptr: " << * dptr << std::endl;
-  }
-
-  if (varSize != 0)
-    * bytes = varSize;
-  
-  return true;
-}
-
-LZKernel::LZKernel(LZModule* lzModule, std::string funcName, OCLFuncInfo* FuncInfo_) {
-  this->FuncInfo = FuncInfo_;
-  
-  // Create kernel
-  ze_kernel_desc_t kernelDesc = {
-    ZE_STRUCTURE_TYPE_KERNEL_DESC,
-    nullptr,
-    0, // flags         
-    funcName.c_str()
-  };
-  ze_kernel_handle_t hKernel;
-  ze_result_t status = zeKernelCreate(lzModule->GetModuleHandle(), &kernelDesc, &this->hKernel);
-  LZ_PROCESS_ERROR_MSG("HipLZ zeKernelCreate FAILED with return code ", status);
-  
-  logDebug("LZ KERNEL CREATION via calling zeKernelCreate {} ", status);  
-}
-
-LZKernel::~LZKernel() {
-  zeKernelDestroy(this->hKernel);
-}
-
-// Create event pool
-LZEventPool::LZEventPool(LZContext* c) {
-  this->lzContext = c;
-
-  // Create event pool
-  ze_event_pool_desc_t eventPoolDesc = {
-    ZE_STRUCTURE_TYPE_EVENT_POOL_DESC,
-    nullptr,
-    ZE_EVENT_POOL_FLAG_HOST_VISIBLE | ZE_EVENT_POOL_FLAG_KERNEL_TIMESTAMP, // all events in pool are visible to Host
-    1 // count
-  };
-  
-  ze_result_t status = zeEventPoolCreate(this->lzContext->GetContextHandle(), &eventPoolDesc, 0, nullptr, &hEventPool);
-  LZ_PROCESS_ERROR_MSG("HipLZ event pool creation fail! ", status);
-}
-
-// Create HipLZ event from event pool
-LZEvent* LZEventPool::createEvent(unsigned flags) {
-  return new LZEvent(this->lzContext, flags, this);
-}
-
-// Create HipLZ event
-LZEvent::LZEvent(LZContext* c, unsigned flags, LZEventPool* eventPool) {
-  this->Stream = nullptr;
-  this->Status = EVENT_STATUS_INIT;
-  this->Flags = flags;
-  this->cont = c;
-  * (uint64_t* )this->timestamp_buf = 0;
-
-  ze_event_desc_t eventDesc = {
-    ZE_STRUCTURE_TYPE_EVENT_DESC,
-    nullptr,
-    0, // index
-    0, // no additional memory/cache coherency required on signal
-    ZE_EVENT_SCOPE_FLAG_HOST  // ensure memory coherency across device and Host after event completes
-  };
- 
-  ze_result_t status = zeEventCreate(eventPool->GetEventPoolHandler(), &eventDesc, &hEvent);
-  LZ_PROCESS_ERROR_MSG("HipLZ event creation fail! ", status);
-}
-
-// Get the finish time of the event associated operation
-uint64_t LZEvent::getFinishTime() {
-  std::lock_guard<std::mutex> Lock(EventMutex);
-  
-  // ze_kernel_timestamp_result_t dst;
-  // ze_result_t status = zeEventQueryKernelTimestamp(hEvent, &dst);
-  // if (status != ZE_RESULT_SUCCESS)
-  //   throw InvalidLevel0Initialization("HipLZ event queries timestamp error!");
-
-  return getTimeStamp();
-}
-
-// Record event into stream
-bool LZEvent::recordStream(hipStream_t S, cl_event E) {
-  std::lock_guard<std::mutex> Lock(EventMutex);
- 
-  Stream = S;
-  // if (((LZQueue* )Stream)->SetEvent(this)) {
-  ((LZQueue* )Stream)->CreateAndMonitorEvent(this);
-  Status = EVENT_STATUS_RECORDING;
-
-  return true;
-}
-
-bool LZEvent::updateFinishStatus() {
-  std::lock_guard<std::mutex> Lock(EventMutex);
-  if (Status != EVENT_STATUS_RECORDING)
-    return false;
-
-  if (!Stream) {
-    // Here we use this protocol: Stream == nullptr ==> event is associated with a queue operation 
-    ze_result_t status = zeEventHostSynchronize(this->hEvent, UINT64_MAX);
-    LZ_PROCESS_ERROR_MSG("HipLZ event synchronization error! ", status);
-  }
-
-  Status = EVENT_STATUS_RECORDED;
-  return true;
-}
-
-bool LZEvent::wait() {
-  std::lock_guard<std::mutex> Lock(EventMutex);
-  if (Status != EVENT_STATUS_RECORDING)
-    return false;
-
-  if (!Stream) {
-    // Here we use this protocol: Stream == nullptr ==> event is associated with a queue operation
-    ze_result_t status = zeEventHostSynchronize(this->hEvent, UINT64_MAX);
-    LZ_PROCESS_ERROR_MSG("HipLZ event synchronization error! ", status);
-  }
-
-  Status = EVENT_STATUS_RECORDED;
-  return true;
-}
-
-// Get the event object? this is only for OpenCL  
-cl::Event LZEvent::getEvent() { 
-  HIP_PROCESS_ERROR_MSG("HipLZ does not support cl::Event! ", hipErrorNotSupported);
-}
-
-// Check if the event is from same cl::Context? this is only for OpenCL 
-bool LZEvent::isFromContext(cl::Context &Other) {
-  HIP_PROCESS_ERROR_MSG("HipLZ does not support cl::Context! ", hipErrorNotSupported);
-}
-
-LZImage::LZImage(LZContext* lzContext, hipResourceDesc* resDesc, hipTextureDesc* texDesc) {
-  this->lzContext = lzContext;
-  
-  // TODO: parse the resource and texture descriptor
-  ze_image_format_t format = {
-    ZE_IMAGE_FORMAT_LAYOUT_32,
-    ZE_IMAGE_FORMAT_TYPE_FLOAT,
-    ZE_IMAGE_FORMAT_SWIZZLE_R,
-    ZE_IMAGE_FORMAT_SWIZZLE_0,
-    ZE_IMAGE_FORMAT_SWIZZLE_0,
-    ZE_IMAGE_FORMAT_SWIZZLE_1
-  };
-
-  ze_image_desc_t imageDesc = {
-    ZE_STRUCTURE_TYPE_IMAGE_DESC,
-    nullptr,
-    0, // read-only
-    ZE_IMAGE_TYPE_2D,
-    format,
-    128, 128, 0, 0, 0
-  };
- 
-  ze_result_t status = zeImageCreate(lzContext->GetContextHandle(),
-				      lzContext->GetDevice()->GetDeviceHandle(),
-				      &imageDesc, &this->hImage);
-  LZ_PROCESS_ERROR_MSG("HipLZ zeImageCreate FAILED with return code ", status);
-}
-
-// Update data to image 
-bool LZImage::upload(hipStream_t stream, void* srcptr) {
-  ze_result_t status = zeCommandListAppendImageCopyFromMemory(((LZQueue* )stream)->GetDefaultCmdList()->GetCommandListHandle(),
-							      hImage, srcptr, nullptr, nullptr, 0,
-							      nullptr);
-  LZ_PROCESS_ERROR_MSG("HipLZ zeCommandListAppendImageCopyFromMemory with return code ", status);
-
-  return true;
-}
-
-hipError_t lzConvertResult(ze_result_t status) {
-  switch (status) {
-  case ZE_RESULT_SUCCESS:
-    return hipSuccess;
-  case ZE_RESULT_NOT_READY:
-    return hipErrorNotReady;
-  case ZE_RESULT_ERROR_DEVICE_LOST:
-    return hipErrorOperatingSystem;
-  case ZE_RESULT_ERROR_OUT_OF_HOST_MEMORY:
-    return hipErrorMemoryAllocation;
-  case ZE_RESULT_ERROR_OUT_OF_DEVICE_MEMORY:
-    return hipErrorMemoryAllocation;
-  case ZE_RESULT_ERROR_MODULE_BUILD_FAILURE:
-    return hipErrorInvalidSource;
-  case ZE_RESULT_ERROR_MODULE_LINK_FAILURE:
-    return hipErrorInvalidImage;
-  case ZE_RESULT_ERROR_INSUFFICIENT_PERMISSIONS:
-    return hipErrorOperatingSystem;
-  case ZE_RESULT_ERROR_NOT_AVAILABLE:
-    return hipErrorAlreadyAcquired;
-  case ZE_RESULT_ERROR_DEPENDENCY_UNAVAILABLE:
-    return hipErrorInitializationError;
-  case ZE_RESULT_ERROR_UNINITIALIZED:
-    return hipErrorInitializationError;
-  case ZE_RESULT_ERROR_UNSUPPORTED_VERSION:
-    return hipErrorInsufficientDriver;
-  case ZE_RESULT_ERROR_UNSUPPORTED_FEATURE:
-    return hipErrorNotSupported;
-  case ZE_RESULT_ERROR_INVALID_ARGUMENT:
-    return hipErrorInvalidValue;
-  case ZE_RESULT_ERROR_INVALID_NULL_HANDLE:
-    return hipErrorInvalidResourceHandle;
-  case ZE_RESULT_ERROR_HANDLE_OBJECT_IN_USE:
-    return hipErrorInvalidResourceHandle;
-  case ZE_RESULT_ERROR_INVALID_NULL_POINTER:
-    return hipErrorInvalidValue;
-  case ZE_RESULT_ERROR_INVALID_SIZE:
-    return hipErrorInvalidValue;
-  case ZE_RESULT_ERROR_UNSUPPORTED_SIZE:
-    return hipErrorInvalidValue;
-  case ZE_RESULT_ERROR_UNSUPPORTED_ALIGNMENT:
-    return hipErrorInvalidValue;
-  case ZE_RESULT_ERROR_INVALID_SYNCHRONIZATION_OBJECT:
-    return hipErrorInvalidResourceHandle;
-  case ZE_RESULT_ERROR_INVALID_ENUMERATION:
-    return hipErrorInvalidValue;
-  case ZE_RESULT_ERROR_UNSUPPORTED_ENUMERATION:
-    return hipErrorNotSupported;
-  case ZE_RESULT_ERROR_UNSUPPORTED_IMAGE_FORMAT:
-    return hipErrorNotSupported;
-  case ZE_RESULT_ERROR_INVALID_NATIVE_BINARY:
-    return hipErrorInvalidImage;
-  case ZE_RESULT_ERROR_INVALID_GLOBAL_NAME:
-    return hipErrorInvalidSymbol;
-  case ZE_RESULT_ERROR_INVALID_KERNEL_NAME:
-    return hipErrorInvalidDeviceFunction;
-  case ZE_RESULT_ERROR_INVALID_FUNCTION_NAME:
-    return hipErrorInvalidDeviceFunction;
-  case ZE_RESULT_ERROR_INVALID_GROUP_SIZE_DIMENSION:
-    return hipErrorInvalidConfiguration;
-  case ZE_RESULT_ERROR_INVALID_GLOBAL_WIDTH_DIMENSION:
-    return hipErrorInvalidConfiguration;
-  case ZE_RESULT_ERROR_INVALID_KERNEL_ARGUMENT_INDEX:
-    return hipErrorInvalidConfiguration;
-  case ZE_RESULT_ERROR_INVALID_KERNEL_ARGUMENT_SIZE:
-    return hipErrorInvalidConfiguration;
-  case ZE_RESULT_ERROR_INVALID_KERNEL_ATTRIBUTE_VALUE:
-    return hipErrorInvalidValue;
-  case ZE_RESULT_ERROR_INVALID_MODULE_UNLINKED:
-    return hipErrorInvalidImage;
-  case ZE_RESULT_ERROR_INVALID_COMMAND_LIST_TYPE:
-    return hipErrorInvalidResourceHandle;
-  case ZE_RESULT_ERROR_OVERLAPPING_REGIONS:
-    return hipErrorInvalidValue;
-  case ZE_RESULT_ERROR_UNKNOWN:
-    return hipErrorUnknown;
-  default:
-    return hipErrorUnknown;
-  }
-}
-
-const char * lzResultToString(ze_result_t status) {
-  switch (status) {
-  case ZE_RESULT_SUCCESS:
-    return "ZE_RESULT_SUCCESS";
-  case ZE_RESULT_NOT_READY:
-    return "ZE_RESULT_NOT_READY";
-  case ZE_RESULT_ERROR_DEVICE_LOST:
-    return "ZE_RESULT_ERROR_DEVICE_LOST";
-  case ZE_RESULT_ERROR_OUT_OF_HOST_MEMORY:
-    return "ZE_RESULT_ERROR_OUT_OF_HOST_MEMORY";
-  case ZE_RESULT_ERROR_OUT_OF_DEVICE_MEMORY:
-    return "ZE_RESULT_ERROR_OUT_OF_DEVICE_MEMORY";
-  case ZE_RESULT_ERROR_MODULE_BUILD_FAILURE:
-    return "ZE_RESULT_ERROR_MODULE_BUILD_FAILURE";
-  case ZE_RESULT_ERROR_MODULE_LINK_FAILURE:
-    return "ZE_RESULT_ERROR_MODULE_LINK_FAILURE";
-  case ZE_RESULT_ERROR_INSUFFICIENT_PERMISSIONS:
-    return "ZE_RESULT_ERROR_INSUFFICIENT_PERMISSIONS";
-  case ZE_RESULT_ERROR_NOT_AVAILABLE:
-    return "ZE_RESULT_ERROR_NOT_AVAILABLE";
-  case ZE_RESULT_ERROR_DEPENDENCY_UNAVAILABLE:
-    return "ZE_RESULT_ERROR_DEPENDENCY_UNAVAILABLE";
-  case ZE_RESULT_ERROR_UNINITIALIZED:
-    return "ZE_RESULT_ERROR_UNINITIALIZED";
-  case ZE_RESULT_ERROR_UNSUPPORTED_VERSION:
-    return "ZE_RESULT_ERROR_UNSUPPORTED_VERSION";
-  case ZE_RESULT_ERROR_UNSUPPORTED_FEATURE:
-    return "ZE_RESULT_ERROR_UNSUPPORTED_FEATURE";
-  case ZE_RESULT_ERROR_INVALID_ARGUMENT:
-    return "ZE_RESULT_ERROR_INVALID_ARGUMENT";
-  case ZE_RESULT_ERROR_INVALID_NULL_HANDLE:
-    return "ZE_RESULT_ERROR_INVALID_NULL_HANDLE";
-  case ZE_RESULT_ERROR_HANDLE_OBJECT_IN_USE:
-    return "ZE_RESULT_ERROR_HANDLE_OBJECT_IN_USE";
-  case ZE_RESULT_ERROR_INVALID_NULL_POINTER:
-    return "ZE_RESULT_ERROR_INVALID_NULL_POINTER";
-  case ZE_RESULT_ERROR_INVALID_SIZE:
-    return "ZE_RESULT_ERROR_INVALID_SIZE";
-  case ZE_RESULT_ERROR_UNSUPPORTED_SIZE:
-    return "ZE_RESULT_ERROR_UNSUPPORTED_SIZE";
-  case ZE_RESULT_ERROR_UNSUPPORTED_ALIGNMENT:
-    return "ZE_RESULT_ERROR_UNSUPPORTED_ALIGNMENT";
-  case ZE_RESULT_ERROR_INVALID_SYNCHRONIZATION_OBJECT:
-    return "ZE_RESULT_ERROR_INVALID_SYNCHRONIZATION_OBJECT";
-  case ZE_RESULT_ERROR_INVALID_ENUMERATION:
-    return "ZE_RESULT_ERROR_INVALID_ENUMERATION";
-  case ZE_RESULT_ERROR_UNSUPPORTED_ENUMERATION:
-    return "ZE_RESULT_ERROR_UNSUPPORTED_ENUMERATION";
-  case ZE_RESULT_ERROR_UNSUPPORTED_IMAGE_FORMAT:
-    return "ZE_RESULT_ERROR_UNSUPPORTED_IMAGE_FORMAT";
-  case ZE_RESULT_ERROR_INVALID_NATIVE_BINARY:
-    return "ZE_RESULT_ERROR_INVALID_NATIVE_BINARY";
-  case ZE_RESULT_ERROR_INVALID_GLOBAL_NAME:
-    return "ZE_RESULT_ERROR_INVALID_GLOBAL_NAME";
-  case ZE_RESULT_ERROR_INVALID_KERNEL_NAME:
-    return "ZE_RESULT_ERROR_INVALID_KERNEL_NAME";
-  case ZE_RESULT_ERROR_INVALID_FUNCTION_NAME:
-    return "ZE_RESULT_ERROR_INVALID_FUNCTION_NAME";
-  case ZE_RESULT_ERROR_INVALID_GROUP_SIZE_DIMENSION:
-    return "ZE_RESULT_ERROR_INVALID_GROUP_SIZE_DIMENSION";
-  case ZE_RESULT_ERROR_INVALID_GLOBAL_WIDTH_DIMENSION:
-    return "ZE_RESULT_ERROR_INVALID_GLOBAL_WIDTH_DIMENSION";
-  case ZE_RESULT_ERROR_INVALID_KERNEL_ARGUMENT_INDEX:
-    return "ZE_RESULT_ERROR_INVALID_KERNEL_ARGUMENT_INDEX";
-  case ZE_RESULT_ERROR_INVALID_KERNEL_ARGUMENT_SIZE:
-    return "ZE_RESULT_ERROR_INVALID_KERNEL_ARGUMENT_SIZE";
-  case ZE_RESULT_ERROR_INVALID_KERNEL_ATTRIBUTE_VALUE:
-    return "ZE_RESULT_ERROR_INVALID_KERNEL_ATTRIBUTE_VALUE";
-  case ZE_RESULT_ERROR_INVALID_MODULE_UNLINKED:
-    return "ZE_RESULT_ERROR_INVALID_MODULE_UNLINKED";
-  case ZE_RESULT_ERROR_INVALID_COMMAND_LIST_TYPE:
-    return "ZE_RESULT_ERROR_INVALID_COMMAND_LIST_TYPE";
-  case ZE_RESULT_ERROR_OVERLAPPING_REGIONS:
-    return "ZE_RESULT_ERROR_OVERLAPPING_REGIONS";
-  case ZE_RESULT_ERROR_UNKNOWN:
-    return "ZE_RESULT_ERROR_UNKNOWN";
-  default:
-    return "Unknown Error Code";
-  }
-}
-
-static void InitializeHipLZCallOnce() {
-  // Initialize the driver 
-  ze_result_t status = zeInit(0);
-  LZ_PROCESS_ERROR(status);
-  logDebug("INITIALIZE LEVEL-0 (via calling zeInit) {}\n", status);
-  
-  // Initialize HipLZ device drivers and relevant devices
-  LZDriver::InitDrivers(HipLZDrivers, ZE_DEVICE_TYPE_GPU);
-
-  // Register fat binary modules
-  for (std::string* module : LZDriver::FatBinModules) {
-    for (size_t driverId = 0; driverId < NumLZDrivers; ++ driverId) {                                   
-      LZDriver::HipLZDriverById(driverId).registerModule(module);                                       
-    }
-  }
-}
-
-void InitializeHipLZ() {
-  // This is to consider the case that InitializeHipLZFromOutside was invoked
-  // TODO: consider for lock protection?
-  if (HipLZDrivers.size() != 0)
-    return;
-  
-  static std::once_flag hipLZInitialized;
-  std::call_once(hipLZInitialized, InitializeHipLZCallOnce);
-}
-
-void InitializeHipLZFromOutside(ze_driver_handle_t hDriver,
-                                ze_device_handle_t hDevice,
-				ze_context_handle_t hContext,
-                                ze_command_queue_handle_t hQueue) {
-  // Initialize HipLZ device drivers and relevant devices
-  LZDriver::InitDriver(HipLZDrivers, ZE_DEVICE_TYPE_GPU, hDriver, hDevice, hContext, hQueue);
-
-  // Register fat binary modules 
-  for (std::string* module : LZDriver::FatBinModules) {
-    for (size_t driverId = 0; driverId < NumLZDrivers; ++ driverId) {
-      LZDriver::HipLZDriverById(driverId).registerModule(module);
-    }
-  }
-}
-
-LZDevice &HipLZDeviceById(int deviceId) {
-  return *HipLZDevices.at(deviceId);
-}
-
-/***********************************************************************/
-
- 
-#ifdef __GNUC__
-#pragma GCC visibility pop
-#endif
+#include <algorithm>
+#include <cassert>
+#include <fstream>
+#include <iostream>
+
+#include "lzbackend.hh"
+
+#ifdef __GNUC__
+#pragma GCC visibility push(hidden)
+#endif
+
+#ifndef NANOSECS
+#define NANOSECS 1000000000
+#endif 
+
+/***********************************************************************/
+// HipLZ support
+static std::vector<LZDevice *> HipLZDevices INIT_PRIORITY(120);
+// The drivers are managed globally
+static std::vector<LZDriver *> HipLZDrivers INIT_PRIORITY(120);
+
+// The global storage for module binary
+std::vector<std::string *> LZDriver::FatBinModules;
+
+size_t NumLZDevices = 1;
+
+size_t NumLZDrivers = 1;
+
+static void notifyOpenCLevent(cl_event event, cl_int status, void *data) {
+  hipStreamCallbackData *Data = (hipStreamCallbackData *)data;
+  Data->Callback(Data->Stream, Data->Status, Data->UserData);
+  delete Data;
+}
+
+hipStream_t ClContext::createRTSpecificQueue(cl::CommandQueue q, unsigned int f, int p) {
+  return new LZQueue(q, f, p);
+}
+
+inline hipError_t ExecItem::launch(ClKernel *Kernel) {
+  return Stream->launch(Kernel, this);
+}
+
+bool ClQueue::enqueueBarrierForEvent(hipEvent_t ProvidedEvent) {
+  std::lock_guard<std::mutex> Lock(QueueMutex);
+  // CUDA API cudaStreamWaitEvent:
+  // event may be from a different device than stream.
+
+  cl::Event MarkerEvent;
+  logDebug("Queue is: {}\n", (void *)(Queue()));
+  int err = Queue.enqueueMarkerWithWaitList(nullptr, &MarkerEvent);
+  if (err != CL_SUCCESS)
+    return false;
+
+  cl::vector<cl::Event> Events = {MarkerEvent, ProvidedEvent->getEvent()};
+  cl::Event barrier;
+  err = Queue.enqueueBarrierWithWaitList(&Events, &barrier);
+  if (err != CL_SUCCESS) {
+    logError("clEnqueueBarrierWithWaitList failed with error {}\n", err);
+    return false;
+  }
+
+  if (LastEvent)
+    clReleaseEvent(LastEvent);
+  LastEvent = barrier();
+
+  return true;
+}
+
+LZDevice::LZDevice(hipDevice_t id, ze_device_handle_t hDevice_, LZDriver* driver_) {
+  this->deviceId = id;
+  this->hDevice = hDevice_;
+  this->driver = driver_;
+
+  // Retrieve device properties related data
+  retrieveDeviceProperties();
+  
+  // Create HipLZ context  
+  this->defaultContext = new LZContext(this);
+
+  // Get the copute queue group ordinal
+  retrieveCmdQueueGroupOrdinal(this->cmdQueueGraphOrdinal);
+      
+  // Setup HipLZ device properties
+  setupProperties(id);
+}
+
+LZDevice::LZDevice(hipDevice_t id,  ze_device_handle_t hDevice_, LZDriver* driver_,
+		   ze_context_handle_t hContext, ze_command_queue_handle_t hQueue) {
+  this->deviceId = id;
+  this->hDevice = hDevice_;
+  this->driver = driver_;
+
+  // Retrieve device properties related data
+  retrieveDeviceProperties();
+
+  // Create HipLZ context 
+  this->defaultContext = new LZContext(this, hContext, hQueue);
+
+  // Get the copute queue group ordinal
+  retrieveCmdQueueGroupOrdinal(this->cmdQueueGraphOrdinal);
+
+  // Setup HipLZ device properties.
+  setupProperties(id);
+}
+
+// Retrieve device properties related data 
+void LZDevice::retrieveDeviceProperties() {
+  ze_result_t status = ZE_RESULT_SUCCESS;
+
+  // Query device properties 
+  status = zeDeviceGetProperties(this->hDevice, &(this->deviceProps));
+  LZ_PROCESS_ERROR_MSG("HipLZ zeDeviceGetProperties Failed with return code ", status);
+
+  // Query device memory properties 
+  uint32_t count = 1;
+  status = zeDeviceGetMemoryProperties(this->hDevice, &count, &(this->deviceMemoryProps));
+  this->TotalUsedMem = 0;
+
+  // Query device computation properties 
+  status = zeDeviceGetComputeProperties(this->hDevice, &(this->deviceComputeProps));
+
+  // Query device cache properties
+  count = 1;
+  status = zeDeviceGetCacheProperties(this->hDevice, &count, &(this->deviceCacheProps));
+
+  // Query device module properties
+  this->deviceModuleProps.pNext = nullptr;
+  status = zeDeviceGetModuleProperties(this->hDevice, &(this->deviceModuleProps));
+}
+
+void LZDevice::registerModule(std::string* module) {
+  std::lock_guard<std::mutex> Lock(DeviceMutex);
+  Modules.push_back(module);
+}
+
+// Register kernel function
+bool LZDevice::registerFunction(std::string *module, const void *HostFunction,
+				const char *FunctionName) {
+  std::lock_guard<std::mutex> Lock(DeviceMutex);
+
+  logDebug("LZ REGISER FUCNTION {}", FunctionName);
+  auto it = std::find(Modules.begin(), Modules.end(), module);
+  if (it == Modules.end()) {
+    logError("HipLZ Module PTR not FOUND: {}\n", (void *)module);
+    return false;
+  }
+
+  HostPtrToModuleMap.emplace(std::make_pair(HostFunction, module));
+  HostPtrToNameMap.emplace(std::make_pair(HostFunction, FunctionName));
+
+  // std::cout << "Register function: " <<	FunctionName << "    " << (unsigned long)module->data() << std::endl;
+  // Create HipLZ module
+  std::string funcName(FunctionName);
+  this->defaultContext->CreateModule((uint8_t* )module->data(), module->length(), funcName);
+
+  return true;
+}
+
+// Register global variable
+bool LZDevice::registerVar(std::string *module, const void *HostVar, const char *VarName) {
+  // std::string varName = (const char* )VarName;
+  // std::cout << "Register variable: " <<	varName << "   module data address: " << (unsigned long)module->data() << std::endl;
+
+  // Register global variable on primary context
+  return getPrimaryCtx()->registerVar(module, HostVar, VarName);
+}
+
+bool LZDevice::registerVar(std::string *module, const void *HostVar, const char *VarName, size_t size) {
+  // std::string varName = (const char* )VarName;
+  // std::cout << "Register variable with size : " << varName << "   module data address: " << (unsigned long)module->data() << std::endl;
+
+  // Register global variable on primary context
+  return getPrimaryCtx()->registerVar(module, HostVar, VarName, size);
+}
+    
+// Get host function pointer's corresponding name 
+std::string LZDevice::GetHostFunctionName(const void* HostFunction) {
+  if (HostPtrToNameMap.find(HostFunction) == HostPtrToNameMap.end())
+    HIP_PROCESS_ERROR_MSG("HipLZ no corresponding host function name found", hipErrorInitializationError);
+
+  return HostPtrToNameMap[HostFunction];
+}
+
+// Get current device driver handle 
+ze_driver_handle_t LZDevice::GetDriverHandle() { 
+  return this->driver->GetDriverHandle(); 
+}
+
+// Reset current device
+void LZDevice::reset() {
+  std::lock_guard<std::mutex> Lock(DeviceMutex);
+  this->defaultContext->reset();
+}
+
+// Setup HipLZ device properties
+void LZDevice::setupProperties(int index) {
+  // Copy device name
+  if (255 < ZE_MAX_DEVICE_NAME) {
+    strncpy(Properties.name, this->deviceProps.name, 255);
+    Properties.name[255] = 0;
+  } else {
+    strncpy(Properties.name, this->deviceProps.name, ZE_MAX_DEVICE_NAME);
+    Properties.name[ZE_MAX_DEVICE_NAME-1] = 0;
+  }
+
+  // Get total device memory
+  Properties.totalGlobalMem = this->deviceMemoryProps.totalSize;
+
+  Properties.sharedMemPerBlock = this->deviceComputeProps.maxSharedLocalMemory; 
+  //??? Dev.getInfo<CL_DEVICE_LOCAL_MEM_SIZE>(&err);
+
+  Properties.maxThreadsPerBlock = this->deviceComputeProps.maxTotalGroupSize;
+  //??? Dev.getInfo<CL_DEVICE_MAX_WORK_GROUP_SIZE>(&err);
+
+  Properties.maxThreadsDim[0] = this->deviceComputeProps.maxGroupSizeX;
+  Properties.maxThreadsDim[1] = this->deviceComputeProps.maxGroupSizeY;
+  Properties.maxThreadsDim[2] = this->deviceComputeProps.maxGroupSizeZ;
+
+  // Maximum configured clock frequency of the device in MHz. 
+  Properties.clockRate = 1000 * this->deviceProps.coreClockRate; // deviceMemoryProps.maxClockRate;
+  // Dev.getInfo<CL_DEVICE_MAX_CLOCK_FREQUENCY>();
+
+  Properties.multiProcessorCount = this->deviceProps.numEUsPerSubslice * this->deviceProps.numSlices; // this->deviceComputeProps.maxTotalGroupSize;
+  //??? Dev.getInfo<CL_DEVICE_MAX_COMPUTE_UNITS>();
+  Properties.l2CacheSize = this->deviceCacheProps.cacheSize;
+  // Dev.getInfo<CL_DEVICE_GLOBAL_MEM_CACHE_SIZE>();
+
+  // not actually correct
+  Properties.totalConstMem = this->deviceMemoryProps.totalSize;
+  // ??? Dev.getInfo<CL_DEVICE_MAX_CONSTANT_BUFFER_SIZE>();
+
+  // as per gen architecture doc
+  Properties.regsPerBlock = 4096;
+
+  Properties.warpSize =
+    this->deviceComputeProps.subGroupSizes[this->deviceComputeProps.numSubGroupSizes-1];
+
+  // Replicate from OpenCL implementation
+
+  // HIP and LZ uses int and uint32_t, respectively, for storing the
+  // group count. Clamp the group count to INT_MAX to avoid 2^31+ size
+  // being interpreted as negative number.
+  constexpr unsigned int_max = std::numeric_limits<int>::max();
+  Properties.maxGridSize[0] =
+      std::min(this->deviceComputeProps.maxGroupCountX, int_max);
+  Properties.maxGridSize[1] =
+      std::min(this->deviceComputeProps.maxGroupCountY, int_max);
+  Properties.maxGridSize[2] =
+      std::min(this->deviceComputeProps.maxGroupCountZ, int_max);
+  Properties.memoryClockRate = this->deviceMemoryProps.maxClockRate;
+  Properties.memoryBusWidth = this->deviceMemoryProps.maxBusWidth;
+  Properties.major = 2;
+  Properties.minor = 0;
+
+  Properties.maxThreadsPerMultiProcessor =
+    this->deviceProps.numEUsPerSubslice * this->deviceProps.numThreadsPerEU; //  10;
+
+  Properties.computeMode = hipComputeModeDefault;
+  Properties.arch = {};
+
+  Properties.arch.hasGlobalInt32Atomics = 1;
+  Properties.arch.hasSharedInt32Atomics = 1;
+
+  Properties.arch.hasGlobalInt64Atomics =
+    (this->deviceModuleProps.flags & ZE_DEVICE_MODULE_FLAG_INT64_ATOMICS) ? 1 : 0;
+  Properties.arch.hasSharedInt64Atomics =
+    (this->deviceModuleProps.flags & ZE_DEVICE_MODULE_FLAG_INT64_ATOMICS) ? 1 : 0;
+
+  Properties.arch.hasDoubles =
+    (this->deviceModuleProps.flags & ZE_DEVICE_MODULE_FLAG_FP64) ? 1 : 0;
+
+  Properties.clockInstructionRate = this->deviceProps.coreClockRate;
+  Properties.concurrentKernels = 1;
+  Properties.pciDomainID = 0;
+  Properties.pciBusID = 0x10 + index;
+  Properties.pciDeviceID = 0x40 + index;
+  Properties.isMultiGpuBoard = 0;
+  Properties.canMapHostMemory = 1;
+  Properties.gcnArch = 0;
+  Properties.integrated =
+    (this->deviceProps.flags & ZE_DEVICE_PROPERTY_FLAG_INTEGRATED) ? 1 : 0;
+  Properties.maxSharedMemoryPerMultiProcessor =
+    this->deviceComputeProps.maxSharedLocalMemory;
+}
+
+// Copy device properties to given property data structure 
+void LZDevice::copyProperties(hipDeviceProp_t *prop) {
+  if (prop)
+    std::memcpy(prop, &this->Properties, sizeof(hipDeviceProp_t));
+}
+
+// Get Hip attribute from attribute enum ID 
+int LZDevice::getAttr(int *pi, hipDeviceAttribute_t attr) {
+  auto I = Attributes.find(attr);
+  if (I != Attributes.end()) {
+    *pi = I->second;
+    return 0;
+  } else {
+    return 1;
+  }
+}
+
+bool LZDevice::retrieveCmdQueueGroupOrdinal(uint32_t& computeQueueGroupOrdinal) {
+  // Discover all command queue groups
+  uint32_t cmdqueueGroupCount = 0;
+  zeDeviceGetCommandQueueGroupProperties(hDevice, &cmdqueueGroupCount, nullptr);
+
+  if (cmdqueueGroupCount > 32)
+    return false;
+  ze_command_queue_group_properties_t cmdqueueGroupProperties[32];
+  zeDeviceGetCommandQueueGroupProperties(hDevice, &cmdqueueGroupCount, cmdqueueGroupProperties);
+  
+  // Find a command queue type that support compute
+  computeQueueGroupOrdinal = cmdqueueGroupCount;
+  for (uint32_t i = 0; i < cmdqueueGroupCount; ++i ) {
+    if (cmdqueueGroupProperties[i].flags & ZE_COMMAND_QUEUE_GROUP_PROPERTY_FLAG_COMPUTE ) {
+      computeQueueGroupOrdinal = i;
+      break;
+    }
+  }
+  
+  if (computeQueueGroupOrdinal == cmdqueueGroupCount)
+    return false; // no compute queues found
+
+  return true;
+}
+
+// Check if two devices can access peer from one to another  
+hipError_t LZDevice::CanAccessPeer(LZDevice& device, LZDevice& peerDevice, int* canAccessPeer) {
+  ze_bool_t value;
+  ze_result_t status = zeDeviceCanAccessPeer(device.GetDeviceHandle(), peerDevice.GetDeviceHandle(),
+					     &value);
+
+  LZ_RETURN_ERROR_MSG("HipLZ zeDeviceCanAccessPeer FAILED with return code ", status);
+
+  if (value) 
+    * canAccessPeer = 1;
+  else
+    * canAccessPeer = 0;
+  
+  return hipSuccess;
+}
+
+// Check if the curren device can be accessed by another device 
+hipError_t LZDevice::CanBeAccessed(LZDevice& srcDevice, int* canAccessPeer) {
+  int srcDeviceId = srcDevice.getHipDeviceT();
+  if (peerAccessTable.find(srcDevice.getHipDeviceT()) == peerAccessTable.end()) {
+    hipError_t res = CanAccessPeer(* this, srcDevice, canAccessPeer);
+    if (res == hipSuccess && * canAccessPeer) {
+      peerAccessTable[srcDeviceId] = PeerAccessState::Accessible;
+    } else if (res == hipSuccess && !(* canAccessPeer))	{
+      peerAccessTable[srcDeviceId] = PeerAccessState::UnAccessible;
+    }
+
+    return res;
+  } else {
+    PeerAccessState accessState = peerAccessTable[srcDeviceId];
+    if (accessState == PeerAccessState::Accessible) {
+      * canAccessPeer = 1;
+    } else if (accessState == PeerAccessState::UnAccessible) {
+      * canAccessPeer =	0;
+    } else if (accessState == PeerAccessState::Accessible_Disabled) {
+      * canAccessPeer = 0;
+    } else {
+       * canAccessPeer = 0;
+
+       return hipErrorInvalidDevice;
+    }
+
+    return hipSuccess;
+  }
+}
+
+// Enable/Disable the peer access from given device  
+hipError_t LZDevice::SetAccess(LZDevice& srcDevice, int flags, bool enableAccess) {
+  int srcDeviceId = srcDevice.getHipDeviceT();
+  if (peerAccessTable.find(srcDevice.getHipDeviceT()) == peerAccessTable.end()) {
+    int canAccessPeer = 0;
+    hipError_t res = CanAccessPeer(* this, srcDevice, &canAccessPeer);
+    if (res == hipSuccess && canAccessPeer) {
+      // The device can be accessed physically
+      if (enableAccess)
+	// Accessible
+	peerAccessTable[srcDeviceId] = PeerAccessState::Accessible;
+      else
+	// Physically accessible but disabled
+	peerAccessTable[srcDeviceId] = PeerAccessState::Accessible_Disabled;
+    } else if (res == hipSuccess && !(canAccessPeer)) {
+      peerAccessTable[srcDeviceId] = PeerAccessState::UnAccessible;
+    }
+    
+    return res;
+  } else {
+    PeerAccessState accessState = peerAccessTable[srcDeviceId];
+    if (accessState == PeerAccessState::Accessible) {
+      if (!enableAccess)
+	 peerAccessTable[srcDeviceId] = PeerAccessState::Accessible_Disabled;
+    } else if (accessState == PeerAccessState::UnAccessible) {
+      if (enableAccess)
+	// Cand not set a physically unaccessible device to be accessible
+	return hipErrorInvalidDevice;
+    } else if (accessState == PeerAccessState::Accessible_Disabled) {
+      if (enableAccess)
+	peerAccessTable[srcDeviceId] = PeerAccessState::Accessible;
+    } else {
+       return hipErrorInvalidDevice;
+    }
+
+    return hipSuccess;
+  }
+}
+
+// Check if the current device has same PCI bus ID as the one given by input  
+bool LZDevice::HasPCIBusId(int pciDomainID, int pciBusID, int pciDeviceID) {
+  if (Properties.pciDomainID == pciDomainID &&
+      Properties.pciBusID == pciBusID &&
+      Properties.pciDeviceID == pciDeviceID)
+    return true;
+
+  return false;
+}
+
+hipError_t LZContext::memCopy(void *dst, const void *src, size_t sizeBytes, hipStream_t stream) {
+  if (stream == nullptr) {
+    // Here we use default queue in  LZ context to do the synchronous copy
+    ze_result_t status = zeCommandListAppendMemoryCopy(lzCommandList->GetCommandListHandle(), dst, src,
+						       sizeBytes, NULL, 0, NULL);
+    LZ_RETURN_ERROR_MSG("HipLZ zeCommandListAppendMemoryCopy FAILED with return code ", status);
+    logDebug("LZ MEMCPY {} via calling zeCommandListAppendMemoryCopy ", status);
+
+    // Execute memory copy asynchronously via lz context's default command list
+    if (!lzCommandList->Execute(lzQueue))
+      return hipErrorInvalidDevice;
+  } else {
+    if (!stream->memCopy(dst, src, sizeBytes))
+      return hipErrorInvalidDevice;
+  }
+
+  return hipSuccess;
+}
+
+// The memory copy 2D support
+hipError_t LZContext::memCopy2D(void *dst, size_t dpitch, const void *src, size_t spitch,
+				size_t width, size_t height, hipStream_t stream) {
+  if (stream == nullptr) {
+    if (!lzQueue->memCopy2D(dst, dpitch, src, spitch, width, height))
+      return hipErrorInvalidDevice;
+  } else {
+    if (!stream->memCopy2D(dst, dpitch, src, spitch, width, height))
+      return hipErrorInvalidDevice;
+  }
+
+  return hipSuccess;
+}
+
+// The memory copy 3D support
+hipError_t LZContext::memCopy3D(void *dst, size_t dpitch, size_t dspitch,
+				const void *src, size_t spitch, size_t sspitch,
+				size_t width, size_t height, size_t depth, hipStream_t stream) {
+  if (stream == nullptr) {
+    if (!lzQueue->memCopy3D(dst, dpitch, dspitch, src, spitch, sspitch, width, height, depth))
+      return hipErrorInvalidDevice;
+  } else {
+    if (!stream->memCopy3D(dst, dpitch, dspitch, src, spitch, sspitch, width, height, depth))
+      return hipErrorInvalidDevice;
+  }
+
+  return hipSuccess;
+}
+
+hipError_t LZContext::memFill(void *dst, size_t size, const void *pattern, size_t pattern_size, hipStream_t stream) {
+  if (stream == nullptr) {
+    // Here we use default queue in  LZ context to do the synchronous copy
+    ze_result_t status = zeCommandListAppendMemoryFill(lzCommandList->GetCommandListHandle(), dst, pattern, pattern_size, size, NULL, 0, NULL);
+    LZ_RETURN_ERROR_MSG("HipLZ zeCommandListAppendMemoryFill FAILED with return code ", status);
+    logDebug("LZ MEMFILL {} via calling zeCommandListAppendMemoryFill ", status);
+
+    if (!lzCommandList->Execute(lzQueue))
+      return hipErrorInvalidDevice;
+  } else {
+    if (!stream->memFill(dst, size, pattern, pattern_size))
+      return hipErrorInvalidDevice;
+  }
+  return hipSuccess;
+}
+
+hipError_t LZContext::memFill(void *dst, size_t size, const void *pattern, size_t pattern_size) {
+  lzCommandList->ExecuteMemFill(lzQueue, dst, size, pattern, pattern_size);
+  return hipSuccess;
+}
+
+hipError_t LZContext::memFillAsync(void *dst, size_t size, const void *pattern, size_t pattern_size, hipStream_t stream) {
+  if (stream == nullptr) {
+    // Here we use default queue in  LZ context to do the asynchronous copy
+    ze_result_t status = zeCommandListAppendMemoryFill(lzCommandList->GetCommandListHandle(), dst, pattern, pattern_size, size, NULL, 0, NULL);
+    logDebug("LZ MEMFILL {} via calling zeCommandListAppendMemoryFill ", status);
+
+    // Execute memory copy asynchronously via lz context's default command list
+    if (!lzCommandList->ExecuteAsync(lzQueue))
+      return hipErrorInvalidDevice;
+  } else {
+    if (!stream->memFillAsync(dst, size, pattern, pattern_size))
+      return hipErrorInvalidDevice;
+  }
+  return hipSuccess;
+}
+
+hipError_t LZContext::memCopyAsync(void *dst, const void *src, size_t sizeBytes, hipStream_t stream) {
+  if (stream == nullptr) {
+    // Here we use default queue in  LZ context to do the asynchronous copy
+    ze_result_t status = zeCommandListAppendMemoryCopy(lzCommandList->GetCommandListHandle(), dst, src,
+                                                       sizeBytes, NULL, 0, NULL);
+    LZ_RETURN_ERROR_MSG("HipLZ zeCommandListAppendMemoryCopy FAILED with return code ", status);
+    logDebug("LZ MEMCPY {} via calling zeCommandListAppendMemoryCopy ", status);
+
+    // Execute memory copy asynchronously via lz context's default command list     
+    if (!lzCommandList->ExecuteAsync(lzQueue))
+      return hipErrorInvalidDevice;
+  } else {
+    if (!stream->memCopyAsync(dst, src, sizeBytes))
+      return hipErrorInvalidDevice;
+  }
+  return hipSuccess;
+}
+
+// The asynchronous memory copy 2D support 
+hipError_t LZContext::memCopy2DAsync(void *dst, size_t dpitch, const void *src, size_t spitch,
+				     size_t width, size_t height, hipStream_t stream) {
+  if (stream == nullptr) {
+    if (!lzQueue->memCopy2DAsync(dst, dpitch, src, spitch, width, height))
+      return hipErrorInvalidDevice;
+  } else {
+    if (!stream->memCopy2DAsync(dst, dpitch, src, spitch, width, height))
+      return hipErrorInvalidDevice;
+  }
+
+  return hipSuccess;
+}
+
+// The asynchronous memory copy 3D support
+hipError_t LZContext::memCopy3DAsync(void *dst, size_t dpitch, size_t dspitch,
+				     const void *src, size_t spitch, size_t sspitch,
+				     size_t width, size_t height, size_t depth, hipStream_t stream) {
+  if (stream == nullptr) {
+    if (!lzQueue->memCopy3DAsync(dst, dpitch, dspitch, src, spitch, sspitch, width, height, depth))
+      return hipErrorInvalidDevice;
+  } else {
+    if (!stream->memCopy3DAsync(dst, dpitch, dspitch, src, spitch, sspitch, width, height, depth))
+      return hipErrorInvalidDevice;
+  }
+
+  return hipSuccess;
+}
+
+hipError_t LZContext::memCopy(void *dst, const void *src, size_t sizeBytes) {
+  // Execute memory copy
+  lzCommandList->ExecuteMemCopy(lzQueue, dst, src, sizeBytes);
+  return hipSuccess;
+}
+
+LZContext::LZContext(LZDevice* dev) : ClContext(0, 0) {
+  this->lzDevice = dev;
+  ze_context_desc_t ctxtDesc = {
+    ZE_STRUCTURE_TYPE_CONTEXT_DESC,
+    nullptr,
+    0
+  };
+  ze_result_t status = zeContextCreate(dev->GetDriverHandle(), &ctxtDesc, &this->hContext);
+  LZ_PROCESS_ERROR_MSG("HipLZ zeContextCreate Failed with return code ", status);
+  logDebug("LZ CONTEXT {} via calling zeContextCreate ", status);
+
+  // TODO: just use DefaultQueue to maintain the context local queu and command list?
+  // Create a command list for default command queue
+  this->lzCommandList = LZCommandList::CreateCmdList(this); 
+  // Create the default command queue
+  this->DefaultQueue = this->lzQueue = new LZQueue(this, this->lzCommandList);
+  // Create the default event pool
+  this->defaultEventPool = new LZEventPool(this);
+}
+
+LZContext::LZContext(LZDevice* dev, ze_context_handle_t hContext_, ze_command_queue_handle_t hQueue)
+  : ClContext(0, 0) {
+  this->lzDevice = dev;
+  this->hContext = hContext_;
+
+  // Create a command list for default command queue
+  this->lzCommandList = LZCommandList::CreateCmdList(this);
+  // Create the default command queue
+  this->DefaultQueue = this->lzQueue = new LZQueue(this, hQueue, this->lzCommandList);
+  // TODO: check if we need to create event pool or retrieve it from outside
+}
+  
+bool LZContext::CreateModule(uint8_t* funcIL, size_t ilSize, std::string funcName) {
+  logDebug("LZ CREATE MODULE {} ", funcName);
+  // Parse the SPIR-V fat binary to retrieve kernel function information
+  size_t numWords = ilSize / 4;
+  int32_t * binarydata = new int32_t[numWords + 1];
+  std::memcpy(binarydata, funcIL, ilSize);
+  // Extract kernel function information 
+  bool res = parseSPIR(binarydata, numWords, FuncInfos);
+  delete[] binarydata;
+  if (!res) {
+    logError("SPIR-V parsing failed\n");
+    return false;
+  }
+
+  logDebug("LZ PARSE SPIR {} ", funcName);
+
+  LZModule* lzModule = 0;
+  if (this->IL2Module.find(funcIL) == this->IL2Module.end()) {
+    // Create HipLZ module and register it
+    lzModule = new LZModule(this, funcIL, ilSize);
+    this->IL2Module[funcIL] = lzModule;
+  } else
+    lzModule = this->IL2Module[funcIL];
+  
+  
+  // Create kernel object
+  lzModule->CreateKernel(funcName, FuncInfos);
+
+  return true;
+}
+
+// Configure the call to LZ kernel, here we ignore OpenCL queue but using LZ command list
+hipError_t LZContext::configureCall(dim3 grid, dim3 block, size_t shared, hipStream_t stream) {
+  // TODO: make thread safeness
+  if (stream == nullptr)
+    stream = this->DefaultQueue;
+  LZExecItem *NewItem = new LZExecItem(grid, block, shared, stream);
+  // Here we reuse the execution item stack from super class, i.e. OpenCL context 
+  ExecStack.push(NewItem);
+  
+  return hipSuccess;
+}
+
+// Set argument
+hipError_t LZContext::setArg(const void *arg, size_t size, size_t offset) {
+  std::lock_guard<std::mutex> Lock(this->mtx);
+  LZExecItem* lzExecItem = (LZExecItem* )this->ExecStack.top();
+  lzExecItem->setArg(arg, size, offset);
+
+  return hipSuccess;
+}
+
+// Launch HipLZ kernel 
+bool LZContext::launchHostFunc(const void* HostFunction) {
+  std::lock_guard<std::mutex> Lock(this->mtx);
+  LZKernel* Kernel = 0;
+  // logDebug("LAUNCH HOST FUNCTION {} ",  this->lzModule != nullptr);
+  // if (!this->lzModule) {
+  //   HIP_PROCESS_ERROR_MSG("Hiplz LZModule was not created before invoking kernel?", hipErrorInitializationError);
+  // }
+
+  std::string HostFunctionName = this->lzDevice->GetHostFunctionName(HostFunction);
+  // Kernel = this->lzModule->GetKernel(HostFunctionName);
+  Kernel = GetKernelByFunctionName(HostFunctionName);
+  if (!Kernel) {
+    HIP_PROCESS_ERROR_MSG("Hiplz LZModule was not created before invoking kernel?", hipErrorInitializationError);
+  }
+  
+  logDebug("LAUNCH HOST FUNCTION {} - {} ", HostFunctionName,  Kernel != nullptr);
+  
+  if (!Kernel)
+    HIP_PROCESS_ERROR_MSG("Hiplz no LZkernel found?", hipErrorInitializationError);
+
+  LZExecItem *Arguments;
+  Arguments = (LZExecItem* )ExecStack.top();
+  ExecStack.pop();
+
+  // ze_result_t status = ZE_RESULT_SUCCESS;
+  // status = zeKernelSetGroupSize(Kernel->GetKernelHandle(),
+  // 				Arguments->BlockDim.x, Arguments->BlockDim.y, Arguments->BlockDim.z);
+  // if (status != ZE_RESULT_SUCCESS) {
+  //    throw InvalidLevel0Initialization("could not set group size!");
+  //  }
+  
+  
+  // Arguments->setupAllArgs(Kernel);
+ 
+  // Launch kernel via Level-0 command list
+  // uint32_t numGroupsX = Arguments->GridDim.x;
+  // uint32_t numGroupsY = Arguments->GridDim.y;
+  // uint32_t numGroupsz = Arguments->GridDim.z;
+  // ze_group_count_t hLaunchFuncArgs = { numGroupsX, numGroupsY, numGroupsz };
+  // ze_event_handle_t hSignalEvent = nullptr;
+  // status = zeCommandListAppendLaunchKernel(this->lzCommandList->GetCommandListHandle(), 
+  // 					   Kernel->GetKernelHandle(), 
+  //					   &hLaunchFuncArgs, 
+  // 					   hSignalEvent, 
+  // 					   0, 
+  // 					   nullptr);
+  // if (status != ZE_RESULT_SUCCESS) {
+  //   throw InvalidLevel0Initialization("Hiplz zeCommandListAppendLaunchKernel FAILED with return code  " + std::to_string(status));
+  // } 
+
+  // Execute kernel
+  // lzCommandList->Execute(lzQueue);
+
+  return Arguments->launch(Kernel);
+}
+
+// Get HipLZ kernel via function name 
+LZKernel* LZContext::GetKernelByFunctionName(std::string funcName) {
+  LZKernel* lzKernel = 0;
+  // Go through all modules in current HipLZ context to find the kernel via function name
+  for (auto mod : this->IL2Module) {
+    LZModule* lzModule = mod.second;
+    lzKernel = lzModule->GetKernel(funcName);
+    if (lzKernel)
+      break;
+  }
+  
+  return lzKernel;
+}
+
+// Allocate memory via Level-0 runtime  
+void* LZContext::allocate(size_t size, size_t alignment, LZMemoryType memTy) {
+  void *ptr = 0;
+  if (memTy == LZMemoryType::Shared) {
+    ze_device_mem_alloc_desc_t dmaDesc;
+    dmaDesc.stype = ZE_STRUCTURE_TYPE_DEVICE_MEM_ALLOC_DESC;
+    dmaDesc.pNext = NULL;
+    dmaDesc.flags = 0;
+    dmaDesc.ordinal = 0;
+    ze_host_mem_alloc_desc_t hmaDesc;
+    hmaDesc.stype = ZE_STRUCTURE_TYPE_HOST_MEM_ALLOC_DESC;
+    hmaDesc.pNext = NULL;
+    hmaDesc.flags = 0;
+   
+    ze_result_t status = zeMemAllocShared(this->hContext, &dmaDesc, &hmaDesc, size, alignment,
+					  this->lzDevice->GetDeviceHandle(), &ptr);
+    
+    LZ_PROCESS_ERROR_MSG("HipLZ could not allocate shared memory with error code: ", status);
+    logDebug("LZ MEMORY ALLOCATE via calling zeMemAllocShared {} ", status);
+    
+    return ptr;
+  } else if (memTy == LZMemoryType::Device) {
+    ze_device_mem_alloc_desc_t dmaDesc;
+    dmaDesc.stype = ZE_STRUCTURE_TYPE_DEVICE_MEM_ALLOC_DESC;
+    dmaDesc.pNext = NULL;
+    dmaDesc.flags = 0;
+    dmaDesc.ordinal = 0;
+    ze_result_t status = zeMemAllocDevice(this->hContext, &dmaDesc, size, alignment,
+					  this->lzDevice->GetDeviceHandle(), &ptr);
+    LZ_PROCESS_ERROR_MSG("HipLZ could not allocate device memory with error code: ", status);
+    logDebug("LZ MEMORY ALLOCATE via calling zeMemAllocDevice {} ", status);
+    
+    return ptr;
+  }
+
+  HIP_PROCESS_ERROR_MSG("HipLZ could not recognize allocation options", hipErrorNotSupported);
+}
+
+bool LZContext::getPointerSize(void *ptr, size_t *size) {
+  void *pBase;
+  size_t pSize;
+  ze_result_t status = zeMemGetAddressRange(this->hContext, ptr, &pBase, &pSize);
+  LZ_PROCESS_ERROR_MSG("HipLZ could not get pointer info with error code: ", status);
+  logDebug("LZ MEMORY GET INFO via calling zeMemGetAddressRange {} ", status);
+  *size = pSize;
+  return true;
+}
+
+bool LZContext::findPointerInfo(hipDeviceptr_t dptr, hipDeviceptr_t *pbase, size_t *psize) {
+  ze_result_t status = zeMemGetAddressRange(this->hContext, dptr, pbase, psize);
+  LZ_PROCESS_ERROR_MSG("HipLZ could not get pointer info with error code: ", status);
+  logDebug("LZ MEMORY GET INFO via calling zeMemGetAddressRange {} ", status);
+  return true;
+}
+
+void * LZContext::allocate(size_t size) {
+  return allocate(size, 0x1000, LZMemoryType::Device); // Shared);
+}
+
+bool LZContext::free(void *p) {
+  ze_result_t status = zeMemFree(this->hContext, p);
+  LZ_PROCESS_ERROR_MSG("HipLZ could not free memory with error code: ", status);
+
+  return true;
+}
+
+// Register global variable
+bool LZContext::registerVar(std::string *module, const void *HostVar, const char *VarName) {
+  size_t VarSize = 0;
+  void* VarPtr = 0;
+
+  for (auto mod : this->IL2Module) {
+    LZModule* lzModule = mod.second;
+
+    if (lzModule->getSymbolAddressSize(VarName, &VarPtr, &VarSize)) {
+      // Register HipLZ module, address and size information based on symbol name 
+      GlobalVarsMap[VarName] = std::make_tuple(lzModule, VarPtr, VarSize);
+      // Register size information based on devie pointer
+      globalPtrs.addGlobalPtr(VarPtr, VarSize);
+
+      break;
+    }
+  }
+
+  return VarPtr != 0;
+}
+
+bool LZContext::registerVar(std::string *module, const void *HostVar, const char *VarName, size_t size) {
+  size_t VarSize = size;
+  void* VarPtr = 0;
+
+  for (auto mod : this->IL2Module) {
+    LZModule* lzModule = mod.second;
+
+    if (lzModule->getSymbolAddressSize(VarName, &VarPtr, &VarSize)) {
+      // Register HipLZ module, address and size information based on symbol name
+      GlobalVarsMap[VarName] = std::make_tuple(lzModule, VarPtr, VarSize);
+      // Register size information based on devie pointer
+      globalPtrs.addGlobalPtr(VarPtr, VarSize);
+
+      break;
+    }
+  }
+
+  return VarPtr != 0;
+}
+
+// Get the address and size for the given symbol's name 
+bool LZContext::getSymbolAddressSize(const char *name, hipDeviceptr_t *dptr, size_t *bytes) {
+  std::lock_guard<std::mutex> Lock(ContextMutex);
+  // Check if the global variable has been registered
+  auto it = this->GlobalVarsMap.find(name);
+  if (it != this->GlobalVarsMap.end()) {
+    *dptr = std::get<1>(it->second);
+    *bytes = std::get<2>(it->second);
+    
+    return true;
+  }
+
+  // Go through HipLZ modules and identify the relevant global pointer information
+  for (auto mod : IL2Module) {
+    LZModule* lzModule = mod.second;
+    if (lzModule->getSymbolAddressSize(name, dptr, bytes)) {
+      // Register HipLZ module, address and size information based on symbol name
+      GlobalVarsMap[(const char *)name] = std::make_tuple(lzModule, *dptr, *bytes);
+      // Register size information based on devie pointer
+      globalPtrs.addGlobalPtr(*dptr, *bytes);
+
+      return true;
+    }
+  }
+  
+  return false;
+}
+
+// Create stream/queue
+bool LZContext::createQueue(hipStream_t *stream, unsigned int Flags, int priority) {
+  hipStream_t Ptr = new LZQueue(this, true);
+  Queues.insert(Ptr);
+  *stream = Ptr;
+  
+  return true;
+}
+
+// Create HipLZ event 
+LZEvent* LZContext::createEvent(unsigned flags) {
+  if (!this->defaultEventPool)
+    HIP_PROCESS_ERROR_MSG("HipLZ could not get event pool in current context", hipErrorInitializationError);
+
+  // std::lock_guard<std::mutex> Lock(ContextMutex); 
+
+  return this->defaultEventPool->createEvent(flags);
+}
+
+// Get the elapse between two events 
+hipError_t LZContext::eventElapsedTime(float *ms, hipEvent_t start, hipEvent_t stop) {
+  std::lock_guard<std::mutex> Lock(ContextMutex);
+
+  // assert(start->isFromContext(this));
+  // assert(stop->isFromContext(this));
+
+  // if (!start->isRecordingOrRecorded() || !stop->isRecordingOrRecorded())
+  //   return hipErrorInvalidResourceHandle;
+
+  // start->updateFinishStatus();
+  // stop->updateFinishStatus();
+  // if (!start->isFinished() || !stop->isFinished())
+  //   return hipErrorNotReady;
+
+  uint64_t Started = start->getFinishTime();
+  uint64_t Finished = stop->getFinishTime();
+
+  uint64_t timerResolution    = this->GetDevice()->GetDeviceProps()->timerResolution;
+  uint32_t timestampValidBits = this->GetDevice()->GetDeviceProps()->timestampValidBits;
+
+  logDebug("EventElapsedTime: Started {} Finished {} timerResolution {} timestampValidBits {}\n", Started, Finished, timerResolution, timestampValidBits);
+
+  Started = (Started & (((uint64_t)1 << timestampValidBits) - 1));
+  Finished = (Finished & (((uint64_t)1 << timestampValidBits) - 1));
+  if (Started > Finished)
+    Finished = Finished + ((uint64_t)1 << timestampValidBits) - Started;
+  Started *= timerResolution;
+  Finished *= timerResolution;
+
+  logDebug("EventElapsedTime: STARTED {} / {} FINISHED {} / {} \n",
+           (void *)start, Started, (void *)stop, Finished);
+
+  // apparently fails for Intel NEO, god knows why 
+  // assert(Finished >= Started);   
+  uint64_t Elapsed;
+  if (Finished < Started) {
+    HIP_PROCESS_ERROR_MSG("HipLZ Invalid timmestamp values ", hipErrorInitializationError);
+  } else
+    Elapsed = Finished - Started;
+  uint64_t MS = (Elapsed / NANOSECS)*1000;
+  uint64_t NS = Elapsed % NANOSECS;
+  float FractInMS = ((float)NS) / 1000000.0f;
+  *ms = (float)MS + FractInMS;
+  
+  return hipSuccess;
+}
+
+// The synchronious among all HipLZ queues
+bool LZContext::finishAll() {
+  std::set<hipStream_t> Copies;
+  {
+    std::lock_guard<std::mutex> Lock(ContextMutex);
+    for (hipStream_t I : Queues) {
+      Copies.insert(I);
+    }
+    Copies.insert(DefaultQueue);   
+  }
+
+  for (hipStream_t I : Copies) {
+    bool err = I->finish();
+    if (!err) {
+      logError("HipLZ Finish() failed with error {}\n", err);
+      return false;
+    }
+  }
+  return true;
+}
+
+// Reset current context 
+void LZContext::reset() {
+  std::lock_guard<std::mutex> Lock(ContextMutex);
+  int err;
+
+  // Cleanup the execution item stack
+  while (!this->ExecStack.empty()) {
+    ExecItem *Item = ExecStack.top();
+    delete Item;
+    this->ExecStack.pop();
+  }
+
+  this->Queues.clear();
+  delete DefaultQueue;
+  // this->Memory.clear();
+
+  // TODO: check if the default queue still need to be initialized?
+}
+
+// Create Level-0 image object  
+LZImage* LZContext::createImage(hipResourceDesc* resDesc, hipTextureDesc* texDesc) {
+  if (resDesc == nullptr || texDesc == nullptr)
+    return nullptr;
+
+  return new LZImage(this, resDesc, texDesc);
+}
+
+// Initialize HipLZ drivers 
+bool LZDriver::InitDrivers(std::vector<LZDriver* >& drivers, const ze_device_type_t deviceType) {
+  const ze_device_type_t type = ZE_DEVICE_TYPE_GPU;
+  ze_device_handle_t pDevice = nullptr;
+
+  // Get driver count 
+  uint32_t driverCount = 0;
+  ze_result_t status = zeDriverGet(&driverCount, nullptr);
+  LZ_PROCESS_ERROR(status);
+  logDebug("HipLZ GET DRIVER via calling zeDriverGet {}\n", status);
+
+  // Get drivers 
+  std::vector<ze_driver_handle_t> driver_handles(driverCount);
+  status = zeDriverGet(&driverCount, driver_handles.data());
+  LZ_PROCESS_ERROR(status);
+  logDebug("HipLZ GET DRIVER COUNT via calling zeDriverGet {}\n", status);
+
+  // Create driver object and find the level-0 devices for each driver 
+  for (uint32_t driverId = 0; driverId < driverCount; ++ driverId) {
+    ze_driver_handle_t hDriver = driver_handles[driverId];
+    LZDriver* driver = new LZDriver(hDriver, deviceType);
+    drivers.push_back(driver);
+    
+    // Count the number of devices
+    NumLZDevices += driver->GetNumOfDevices();
+  }
+
+  logDebug("LZ DEVICES {}", NumLZDevices);
+
+  if (NumLZDevices == 0) {
+    HIP_PROCESS_ERROR(hipErrorNoDevice);
+  }
+
+  // Set the number of drivers
+  NumLZDrivers = driverCount;
+
+  return true;
+}
+
+// Initialize HipLZ driver via pre-initialized resource
+bool LZDriver::InitDriver(std::vector<LZDriver* >& drivers,
+			  const ze_device_type_t deviceType,
+			  ze_driver_handle_t hDriver,
+			  ze_device_handle_t hDevice,
+			  ze_context_handle_t hContext,
+			  ze_command_queue_handle_t hQueue) {
+  const ze_device_type_t type = ZE_DEVICE_TYPE_GPU;
+
+  if (drivers.size() != 0) {
+    // Clean the pre-initialized drives
+    drivers.clear();
+    // TODO: check the safeness
+  }
+  
+  if (hDriver == nullptr || hDevice == nullptr || hContext == nullptr || hQueue == nullptr) {
+    logDebug("HipLZ Initialize Driver, Device, Context and Queue from outside failed \n");
+    return false;
+  }
+
+  LZDriver* driver = new LZDriver(hDriver, deviceType, hDevice, hContext, hQueue);
+  drivers.push_back(driver);
+
+  if (NumLZDevices == 0) {
+    HIP_PROCESS_ERROR(hipErrorNoDevice);
+  }
+
+  // Set the number of drivers
+  NumLZDrivers = 1;
+
+  return true;
+}
+
+// Collect HipLZ device that belongs to this driver
+bool LZDriver::FindHipLZDevices(ze_device_handle_t hDevice,
+				ze_context_handle_t hContext,
+				ze_command_queue_handle_t hQueue) {
+  if (hDevice != nullptr && hContext != nullptr && hQueue != nullptr) {
+    this->devices.push_back(new LZDevice(0, hDevice, this, hContext, hQueue));
+    return true;
+  } else if (hDevice != nullptr || hContext != nullptr || hQueue != nullptr) {
+    logDebug("DEVICE OR CONTEXT OR QUEUE WAS MISTAKENLY INITIALIZED\n");
+    return false;
+  }
+
+  // get all devices 
+  uint32_t deviceCount = 0;
+  zeDeviceGet(this->hDriver, &deviceCount, nullptr);
+  logDebug("GET DRIVER'S DEVICE COUNT {} ", deviceCount);
+  
+  std::vector<ze_device_handle_t> device_handles(deviceCount); 
+  ze_result_t status = zeDeviceGet(this->hDriver, &deviceCount, device_handles.data());
+  LZ_PROCESS_ERROR_MSG("HipLZ zeDeviceGet FAILED with return code ", status);
+  logDebug("GET DRIVER'S DEVICE COUNT (via calling zeDeviceGet) -  {} ", deviceCount);
+  
+  ze_device_handle_t found = nullptr;
+  // For each device, find the first one matching the type 
+  for (uint32_t deviceId = 0; deviceId < deviceCount; ++ deviceId) {
+    auto hDevice = device_handles[deviceId];
+    ze_device_properties_t device_properties = {};
+    device_properties.stype = ZE_STRUCTURE_TYPE_DEVICE_PROPERTIES;
+    
+    status = zeDeviceGetProperties(hDevice, &device_properties);
+    LZ_PROCESS_ERROR_MSG("HipLZ zeDeviceGetProperties FAILED with return code " ,status);
+    logDebug("GET DEVICE PROPERTY (via calling zeDeviceGetProperties) {} ", this->deviceType == device_properties.type);
+    
+    if (this->deviceType == device_properties.type) {
+      // Register HipLZ device in driver
+      this->devices.push_back(new LZDevice(deviceId, hDevice, this));
+    }
+  }
+
+  return !this->devices.empty();
+}
+
+// Get HipLZ driver via integer ID 
+LZDriver& LZDriver::HipLZDriverById(int id) {
+  return * HipLZDrivers.at(id);
+}
+
+// Get the HipLZ device driver by ID                                                                    
+LZDevice& LZDriver::GetDeviceById(int id) {
+  if (id >= this->devices.size() || this->devices.size() == 0 || id < 0)
+    HIP_PROCESS_ERROR_MSG("Hiplz devices were not initialized in this driver?", hipErrorInitializationError);
+
+  return * this->devices[id];
+}
+
+// Execute the callback function  
+static void * CallbackExecutor(void* data) {
+  hipStreamCallbackData* callback_data = (hipStreamCallbackData*)data;
+
+  if (callback_data != nullptr) {
+    // Invoke the callback function   
+    callback_data->Callback(callback_data->Stream, hipSuccess, callback_data->UserData);
+
+    // Destroy callback data   
+    delete callback_data;
+  }
+
+  return 0;
+}
+
+// Monitor event status and invoke callbacks  
+static void * EventMonitor(void* data) {
+  LZQueue* lzQueue = (LZQueue* )data;
+  while (lzQueue->GetContext() != nullptr) {
+    // Invoke callbacks 
+    hipStreamCallbackData callback_data;
+    while (lzQueue->GetCallback(&callback_data)) {
+      ze_result_t status;
+      status = zeEventHostSynchronize(callback_data.waitEvent, UINT64_MAX );
+      //LZ_PROCESS_ERROR_MSG("HipLZ zeEventHostSynchronize FAILED with return code ", status);
+      callback_data.Callback(callback_data.Stream, lzConvertResult(status), callback_data.UserData);
+      status = zeEventHostSignal(callback_data.signalEvent);
+      LZ_PROCESS_ERROR_MSG("HipLZ zeEventHostSignal FAILED with return code ", status);
+      status = zeEventHostSynchronize(callback_data.waitEvent2, UINT64_MAX );
+      LZ_PROCESS_ERROR_MSG("HipLZ zeEventHostSynchronize FAILED with return code ", status);
+      status = zeEventDestroy(callback_data.waitEvent);
+      LZ_PROCESS_ERROR_MSG("HipLZ zeEventDestroy FAILED with return code ", status);
+      status = zeEventDestroy(callback_data.signalEvent);
+      LZ_PROCESS_ERROR_MSG("HipLZ zeEventDestroy FAILED with return code ", status);
+      status = zeEventDestroy(callback_data.waitEvent2);
+      LZ_PROCESS_ERROR_MSG("HipLZ zeEventDestroy FAILED with return code ", status);
+      status = zeEventPoolDestroy(callback_data.eventPool);
+      LZ_PROCESS_ERROR_MSG("HipLZ zeEventPoolDestroy FAILED with return code ", status);
+    }
+    // Release processor 
+    pthread_yield();
+  }
+
+  return 0;
+}
+
+LZQueue::LZQueue(LZContext* lzContext_, bool needDefaultCmdList) {
+  // Initialize super class fields, i.e. ClQueue
+  this->LastEvent = nullptr;
+  this->Flags = 0;
+  this->Priority = 0;
+  
+  // Initialize Level-0 related class fields
+  this->lzContext = lzContext_;
+  this->defaultCmdList = nullptr;
+  this->monitorThreadId = 0;
+
+  // Initialize Level-0 queue
+  initializeQueue(lzContext, needDefaultCmdList);
+}
+
+// Initialize Level-0 queue
+void LZQueue::initializeQueue(LZContext* lzContext, bool needDefaultCmdList) {
+  // Create a Level-0 command queue
+  ze_command_queue_desc_t cqDesc;
+  cqDesc.stype = ZE_STRUCTURE_TYPE_COMMAND_QUEUE_DESC;
+  cqDesc.pNext = nullptr;
+  cqDesc.ordinal = 0;
+  cqDesc.index = 0;
+  cqDesc.flags = ZE_COMMAND_QUEUE_FLAG_EXPLICIT_ONLY; // 0; // default hehaviour 
+  cqDesc.mode = ZE_COMMAND_QUEUE_MODE_DEFAULT;
+  cqDesc.priority = ZE_COMMAND_QUEUE_PRIORITY_NORMAL;
+
+  // Create the Level-0 queue  
+  ze_result_t status = zeCommandQueueCreate(lzContext->GetContextHandle(),
+					    lzContext->GetDevice()->GetDeviceHandle(), &cqDesc, &hQueue);
+  LZ_PROCESS_ERROR_MSG("HipLZ zeCommandQueueCreate FAILED with return code ", status);
+  logDebug("LZ QUEUE INITIALIZATION via calling zeCommandQueueCreate {} ", status);
+
+  if (needDefaultCmdList) {
+    this->defaultCmdList = LZCommandList::CreateCmdList(this->lzContext);
+  }
+}
+
+LZQueue::LZQueue(LZContext* lzContext_, LZCommandList* lzCmdList) {
+  // Initialize super class fields, i.e. ClQueue
+  this->LastEvent = nullptr;
+  this->Flags = 0;
+  this->Priority = 0;
+
+  // Initialize Level-0 related class fields
+  this->lzContext = lzContext_;
+  this->defaultCmdList = lzCmdList;
+  this->monitorThreadId = 0;
+
+  // Initialize Level-0 queue
+  initializeQueue(lzContext);
+}
+
+LZQueue::LZQueue(LZContext* lzContext_, ze_command_queue_handle_t hQueue_, LZCommandList* lzCmdList) {
+  // Initialize super class fields, i.e. ClQueue
+  this->LastEvent = nullptr;
+  this->Flags = 0;
+  this->Priority = 0;
+
+  // Initialize Level-0 related class fields
+  this->lzContext = lzContext_;
+  this->defaultCmdList = lzCmdList;
+  this->monitorThreadId = 0;
+
+  this->hQueue = hQueue_;
+}
+
+// Queue synchronous support                                                                           
+bool LZQueue::finish() {
+  std::lock_guard<std::mutex> Lock(QueueMutex);
+  if (this->lzContext == nullptr) {
+    HIP_PROCESS_ERROR_MSG("HipLZ LZQueue was not associated with a LZContext!", hipErrorInitializationError);
+  }
+  return defaultCmdList->finish();
+  //ze_result_t status = zeCommandQueueSynchronize(hQueue, UINT64_MAX);
+  //LZ_PROCESS_ERROR_MSG("HipLZ zeCommandQueueSynchronize FAILED with return code ", status);
+  //logDebug("LZ COMMAND EXECUTION FINISH via calling zeCommandQueueSynchronize {} ", status);
+  
+  //return true;
+}
+
+// Get OpenCL command queue  
+cl::CommandQueue& LZQueue::getQueue() {
+  HIP_PROCESS_ERROR_MSG("Not support LZQueue::getQueue!", hipErrorNotSupported);
+}
+
+// Enqueue barrier for event 
+bool LZQueue::enqueueBarrierForEvent(hipEvent_t event) {
+  HIP_PROCESS_ERROR_MSG("Not support LZQueue::enqueueBarrierForEvent yet!", hipErrorNotSupported);
+}
+
+// Add call back     
+bool LZQueue::addCallback(hipStreamCallback_t callback, void *userData) {
+  std::lock_guard<std::mutex> Lock(QueueMutex);
+
+  hipStreamCallbackData Data; //  = new hipStreamCallbackData{};
+  ze_result_t status;
+  ze_event_pool_desc_t ep_desc = {};
+  ep_desc.stype = ZE_STRUCTURE_TYPE_EVENT_POOL_DESC;
+  ep_desc.count = 3;
+  ep_desc.flags = ZE_EVENT_POOL_FLAG_HOST_VISIBLE;
+  ze_event_desc_t ev_desc = {};
+  ev_desc.stype = ZE_STRUCTURE_TYPE_EVENT_DESC;
+  ev_desc.signal = ZE_EVENT_SCOPE_FLAG_HOST;
+  ev_desc.wait = ZE_EVENT_SCOPE_FLAG_HOST;
+/*  if (LastEvent == nullptr) {
+    callback(this, hipSuccess, userData);
+    return true;
+  }*/
+
+  ze_device_handle_t dev = GetContext()->GetDevice()->GetDeviceHandle();
+  status = zeEventPoolCreate(GetContext()->GetContextHandle(), &ep_desc, 1, &dev, &(Data.eventPool));
+  LZ_PROCESS_ERROR_MSG("HipLZ zeEventPoolCreate FAILED with return code ", status);
+  status = zeEventCreate(Data.eventPool, &ev_desc, &(Data.waitEvent));
+  LZ_PROCESS_ERROR_MSG("HipLZ zeEventCreate FAILED with return code ", status);
+  status = zeEventCreate(Data.eventPool, &ev_desc, &(Data.signalEvent));
+  LZ_PROCESS_ERROR_MSG("HipLZ zeEventCreate FAILED with return code ", status);
+  status = zeEventCreate(Data.eventPool, &ev_desc, &(Data.waitEvent2));
+  LZ_PROCESS_ERROR_MSG("HipLZ zeEventCreate FAILED with return code ", status);
+  Data.Stream = this;
+  Data.Callback = callback;
+  Data.UserData = userData;
+  Data.Status = hipSuccess;
+  ze_command_list_handle_t list = defaultCmdList->GetCommandListHandle();
+  status = zeCommandListAppendSignalEvent(list, Data.waitEvent);
+  LZ_PROCESS_ERROR_MSG("HipLZ  zeCommandListAppendSignalEvent FAILED with return code ", status);
+  status = zeCommandListAppendBarrier(list, NULL, 1, &(Data.signalEvent));
+  LZ_PROCESS_ERROR_MSG("HipLZ  zeCommandListAppendBarrier FAILED with return code ", status);
+  status = zeCommandListAppendSignalEvent(list, Data.waitEvent2);
+  LZ_PROCESS_ERROR_MSG("HipLZ  zeCommandListAppendSignalEvent FAILED with return code ", status);
+  // err = ::clSetEventCallback(LastEvent, CL_COMPLETE, notifyOpenCLevent, Data);
+  // if (err != CL_SUCCESS)
+  //   logError("clSetEventCallback failed with error {}\n", err);
+
+  // return (err == CL_SUCCESS);
+  
+  // Add event callback to callback list 
+  {
+    std::lock_guard<std::mutex> Lock(CallbacksMutex);
+    callbacks.push_back(Data);
+  }
+  
+  // Create event monitor on demand  
+  CheckAndCreateMonitor();
+
+  return true;
+
+  // LZ_PROCESS_ERROR_MSG("Not support LZQueue::addCallback yet!", hipErrorNotSupported);
+}
+
+// Get callback from lock protected callback list  
+bool LZQueue::GetCallback(hipStreamCallbackData* data) {
+  bool res = false;
+  {
+    std::lock_guard<std::mutex> Lock(CallbacksMutex);
+    if (!this->callbacks.empty()) {
+      * data = callbacks.front();
+      callbacks.pop_front();
+
+      res = true;
+    }
+  }
+
+  return res;
+}
+
+// Create the callback monitor on-demand  
+bool LZQueue::CheckAndCreateMonitor() {
+  // This operation is protected by event mutex  
+  std::lock_guard<std::mutex> Lock(EventsMutex);
+  if (this->monitorThreadId != 0)
+    return false;
+
+  // If the event monotor thread was not created yet, spawn it 
+  return 0 != pthread_create(&(this->monitorThreadId), 0, EventMonitor, (void* )this);
+}
+
+// Synchronize on the event monitor thread 
+void LZQueue::WaitEventMonitor() {
+  if  (this->monitorThreadId == 0)
+    return;
+
+  // Join the event monitor thread   
+  pthread_join(this->monitorThreadId, NULL);
+}
+
+// Record event
+bool LZQueue::recordEvent(hipEvent_t event) {
+  // std::lock_guard<std::mutex> Lock(QueueMutex);
+
+  /* slightly tricky WRT refcounts.
+   * if LastEvents != NULL, it should have refcount 1.
+   *  if NULL, enqueue a marker here; 
+   * libOpenCL will process it & decrease refc to 1;
+   * we retain it here because d-tor is called at } and releases it.  
+   * 
+   * in both cases, event->recordStream should Retain */
+
+  // if (LastEvent == nullptr) {
+  //   cl::Event MarkerEvent;
+  //   int err = Queue.enqueueMarkerWithWaitList(nullptr, &MarkerEvent);
+  //   if (err) {
+  //     logError ("enqueueMarkerWithWaitList FAILED with {}\n", err);
+  //     return false;
+  //   } else {
+  //     LastEvent = MarkerEvent();
+  //     clRetainEvent(LastEvent);
+  //   }
+  // }
+
+  // logDebug("record Event: {} on Queue: {}\n", (void *)(LastEvent),
+  //          (void *)(Queue()));
+
+  // cl_uint refc1, refc2;
+  // int err =
+  //     ::clGetEventInfo(LastEvent, CL_EVENT_REFERENCE_COUNT, 4, &refc1, NULL);
+  // assert(err == CL_SUCCESS);
+  // can be >1 because recordEvent can be called >1 on the same event
+  // assert(refc1 >= 1);
+
+  // return event->recordStream(this, LastEvent);
+
+  // err = ::clGetEventInfo(LastEvent, CL_EVENT_REFERENCE_COUNT, 4, &refc2, NULL);
+  // assert(err == CL_SUCCESS);
+  // assert(refc2 >= 2);
+  // assert(refc2 == (refc1 + 1));
+
+  if (event == nullptr)
+    HIP_PROCESS_ERROR_MSG("HipLZ get null Event recorded?", hipErrorInitializationError);
+
+  if (this->defaultCmdList == nullptr) 
+    HIP_PROCESS_ERROR_MSG("Invalid command list during event recording", hipErrorInitializationError);
+  
+  // Record event to stream
+  event->recordStream(this, nullptr);
+  
+  // Record timestamp got from execution write global timestamp from command list
+  ((LZEvent* )event)->recordTimeStamp(this->defaultCmdList->ExecuteWriteGlobalTimeStamp(this));
+
+  return true;
+}
+
+// Memory copy support   
+hipError_t LZQueue::memCopy(void *dst, const void *src, size_t size) {
+  if (this->defaultCmdList == nullptr)
+    HIP_PROCESS_ERROR_MSG("HipLZ Invalid command list ", hipErrorInitializationError);
+  this->defaultCmdList->ExecuteMemCopy(this, dst, src, size); 
+  return hipSuccess;
+}
+
+// The memory copy 2D support
+hipError_t LZQueue::memCopy2D(void *dst, size_t dpitch, const void *src, size_t spitch,
+			      size_t width, size_t height) {
+  if (this->defaultCmdList == nullptr)
+    HIP_PROCESS_ERROR_MSG("HipLZ Invalid command list ", hipErrorInitializationError);
+  this->defaultCmdList->ExecuteMemCopyRegion(this, dst, dpitch, src, spitch, width, height);
+
+  return hipSuccess;
+}
+
+// The memory copy 3D support
+hipError_t LZQueue::memCopy3D(void *dst, size_t dpitch, size_t dspitch,
+			      const void *src, size_t spitch, size_t sspitch,
+			      size_t width, size_t height, size_t depth) {
+  if (this->defaultCmdList == nullptr)
+    HIP_PROCESS_ERROR_MSG("HipLZ Invalid command list ", hipErrorInitializationError);
+  this->defaultCmdList->ExecuteMemCopyRegion(this, dst, dpitch, dspitch, src, spitch, sspitch,
+					     width, height, depth);
+
+  return hipSuccess;
+}
+
+// Memory fill support  
+hipError_t LZQueue::memFill(void *dst, size_t size, const void *pattern, size_t pattern_size) {
+  if (this->defaultCmdList == nullptr)
+    HIP_PROCESS_ERROR_MSG("HipLZ Invalid command list ", hipErrorInitializationError);
+  this->defaultCmdList->ExecuteMemFill(this, dst, size, pattern, pattern_size);
+  return hipSuccess;
+}
+
+// Launch kernel support 
+hipError_t LZQueue::launch3(ClKernel *Kernel, dim3 grid, dim3 block) {
+  HIP_PROCESS_ERROR_MSG("Not support LZQueue::launch3 yet!", hipErrorNotSupported);
+}
+
+// Launch kernel support 
+hipError_t LZQueue::launch(ClKernel *Kernel, ExecItem *Arguments) {
+  if (this->defaultCmdList == nullptr) {
+    HIP_PROCESS_ERROR_MSG("Invalid command list", hipErrorInitializationError);
+  } else {
+    if (Kernel->SupportLZ() && Arguments->SupportLZ()) {
+      this->defaultCmdList->ExecuteKernel(this, (LZKernel* )Kernel, (LZExecItem* )Arguments);
+    } else
+      HIP_PROCESS_ERROR_MSG("Not support LZQueue::launch yet!", hipErrorNotSupported); 
+  }
+
+  return hipSuccess;
+}
+
+// The asynchronous memory copy support 
+bool LZQueue::memCopyAsync(void *dst, const void *src, size_t sizeBytes) {
+  if (this->defaultCmdList == nullptr)
+    HIP_PROCESS_ERROR_MSG("No default command list setup in current HipLZ queue yet!", hipErrorInitializationError);
+  
+  return this->defaultCmdList->ExecuteMemCopyAsync(this, dst, src, sizeBytes);
+}
+
+// The asynchronous memory copy 2D support     
+hipError_t LZQueue::memCopy2DAsync(void *dst, size_t dpitch, const void *src, size_t spitch,
+				   size_t width, size_t height) {
+  if (this->defaultCmdList == nullptr)
+    HIP_PROCESS_ERROR_MSG("HipLZ Invalid command list ", hipErrorInitializationError);
+  this->defaultCmdList->ExecuteMemCopyRegionAsync(this, dst, dpitch, src, spitch, width, height);
+
+  return hipSuccess;
+}
+
+// The asynchronous memory copy 3D support
+hipError_t LZQueue::memCopy3DAsync(void *dst, size_t dpitch, size_t dspitch,
+				   const void *src, size_t spitch, size_t sspitch,
+				   size_t width, size_t height, size_t depth) {
+  if (this->defaultCmdList == nullptr)
+    HIP_PROCESS_ERROR_MSG("HipLZ Invalid command list ", hipErrorInitializationError);
+  this->defaultCmdList->ExecuteMemCopyRegionAsync(this, dst, dpitch, dspitch, src, spitch, sspitch,
+						  width, height, depth);
+
+  return hipSuccess;
+}
+
+// The asynchronously memory fill support
+bool LZQueue::memFillAsync(void *dst, size_t size, const void *pattern, size_t pattern_size) {
+  if (this->defaultCmdList == nullptr)
+    HIP_PROCESS_ERROR_MSG("No default command list setup in current HipLZ queue yet!", hipErrorInitializationError);
+
+  return this->defaultCmdList->ExecuteMemFillAsync(this, dst, size, pattern, pattern_size);
+}
+
+// The set the current event  
+bool LZQueue::SetEvent(LZEvent* event) {
+  // if (this->currentEvent != nullptr) 
+  HIP_PROCESS_ERROR_MSG("No current event here!", hipErrorInitializationError);
+
+  // this->currentEvent = event;
+  
+  return true;
+}
+
+// Get and clear current event 
+LZEvent* LZQueue::GetAndClearEvent() {
+  // LZEvent* res = this->currentEvent;
+  // this->currentEvent = nullptr;
+
+  // return res;
+
+  HIP_PROCESS_ERROR_MSG("No current event there to get and clear!", hipErrorInitializationError);
+
+  return nullptr;
+}
+
+// Create and monior event  
+LZEvent* LZQueue::CreateAndMonitorEvent(LZEvent* event) {
+  if (!event)
+    event = this->lzContext->createEvent(0);
+  {
+    std::lock_guard<std::mutex> Lock(EventsMutex);
+    // Put event into local event list to enable monitor    
+    this->localEvents.push_back(event);
+  }
+
+  return event;
+}
+
+LZEvent* LZQueue::GetPendingEvent() {
+  LZEvent* res = nullptr;
+  {
+    // Check if there is pending event in list
+    std::lock_guard<std::mutex> Lock(EventsMutex);
+    if (!this->localEvents.empty()) {
+      res = this->localEvents.front();
+      this->localEvents.pop_front();
+    }
+  }
+
+  return res;
+}
+
+LZCommandList::LZCommandList(LZContext* lzContext_) {
+  this->lzContext = lzContext_;
+
+  // Initialize the shared memory buffer
+  this->shared_buf = this->lzContext->allocate(32, 8, LZMemoryType::Shared);
+
+  // Initialize the uint64_t part as 0
+   * (uint64_t* )this->shared_buf = 0;
+}
+
+// Initialize stand Level-0 command list
+bool LZStdCommandList::initializeCmdList() {
+  // Create the command list
+  ze_command_list_desc_t clDesc;
+  clDesc.stype = ZE_STRUCTURE_TYPE_COMMAND_LIST_DESC;
+  clDesc.flags = ZE_COMMAND_LIST_FLAG_EXPLICIT_ONLY; // default hehaviour 
+  clDesc.commandQueueGroupOrdinal = 0;
+  clDesc.pNext = nullptr;
+  ze_result_t status = zeCommandListCreate(lzContext->GetContextHandle(), 
+					   lzContext->GetDevice()->GetDeviceHandle(),
+					   &clDesc, &hCommandList);
+
+  LZ_PROCESS_ERROR_MSG("HipLZ zeCommandListCreate FAILED with return code ", status);
+  logDebug("LZ COMMAND LIST CREATION via calling zeCommandListCreate {} ", status);
+  
+  return true;
+}
+
+// Initialize immediate Level-0 command list
+bool LZImmCommandList::initializeCmdList() {
+  // Create command list via immidiately associated with a queue 
+  ze_command_queue_desc_t cqDesc;
+  cqDesc.stype = ZE_STRUCTURE_TYPE_COMMAND_QUEUE_DESC;
+  cqDesc.pNext = nullptr;
+  cqDesc.ordinal = 0;
+  cqDesc.index = 0;
+  cqDesc.flags = ZE_COMMAND_QUEUE_FLAG_EXPLICIT_ONLY; // 0;                                            
+  cqDesc.mode = ZE_COMMAND_QUEUE_MODE_DEFAULT;
+  cqDesc.priority = ZE_COMMAND_QUEUE_PRIORITY_NORMAL;
+
+  ze_result_t status = zeCommandListCreateImmediate(this->lzContext->GetContextHandle(),
+						    this->lzContext->GetDevice()->GetDeviceHandle(),
+						    &cqDesc, &hCommandList);
+  LZ_PROCESS_ERROR_MSG("HipLZ zeCommandListCreate FAILED with return code ", status);
+  logDebug("LZ COMMAND LIST CREATION via calling zeCommandListCreateImmediate {} ", status);
+
+  // Initialize the internal event pool and finish event  
+  ze_event_pool_desc_t ep_desc = {};
+  ep_desc.stype = ZE_STRUCTURE_TYPE_EVENT_POOL_DESC;
+  ep_desc.count = 1;
+  ep_desc.flags = ZE_EVENT_POOL_FLAG_HOST_VISIBLE;
+  ze_event_desc_t ev_desc = {};
+  ev_desc.stype = ZE_STRUCTURE_TYPE_EVENT_DESC;
+  ev_desc.signal = ZE_EVENT_SCOPE_FLAG_HOST;
+  ev_desc.wait = ZE_EVENT_SCOPE_FLAG_HOST;
+  ze_device_handle_t dev = lzContext->GetDevice()->GetDeviceHandle();
+  status = zeEventPoolCreate(lzContext->GetContextHandle(), &ep_desc, 1, &dev, &(this->eventPool));
+  LZ_PROCESS_ERROR_MSG("HipLZ zeEventPoolCreate FAILED with return code ", status);
+  status = zeEventCreate(this->eventPool, &ev_desc, &(this->finishEvent));
+  LZ_PROCESS_ERROR_MSG("HipLZ zeEventCreate FAILED with return code ", status);
+  
+  return true;
+}
+
+// Create HipLZ command list 
+LZCommandList* LZCommandList::CreateCmdList(LZContext* lzContext, bool immediate) {
+  if (immediate)
+    return new LZImmCommandList(lzContext);
+  else 
+    return new LZStdCommandList(lzContext);
+}
+
+// Get the potential signal event
+// TODO: depracate this? 
+LZEvent* LZCommandList::GetSignalEvent(LZQueue* lzQueue) {
+  return lzQueue->CreateAndMonitorEvent(nullptr);
+}
+
+// Execute the Level-0 kernel
+bool LZCommandList::ExecuteKernel(LZQueue* lzQueue, LZKernel* Kernel, LZExecItem* Arguments) {
+  // Set group size
+  ze_result_t status = zeKernelSetGroupSize(Kernel->GetKernelHandle(),
+					    Arguments->BlockDim.x, Arguments->BlockDim.y, 
+					    Arguments->BlockDim.z);
+  LZ_PROCESS_ERROR_MSG("could not set group size! ", status);
+
+  logDebug("LZ KERNEL EXECUTION via calling zeKernelSetGroupSize {} ", status);
+  
+  // Set all kernel function arguments
+  Arguments->setupAllArgs(Kernel);
+  
+  // Launch kernel via Level-0 command list
+  uint32_t numGroupsX = Arguments->GridDim.x;
+  uint32_t numGroupsY = Arguments->GridDim.y;
+  uint32_t numGroupsz = Arguments->GridDim.z;
+  ze_group_count_t hLaunchFuncArgs = { numGroupsX, numGroupsY, numGroupsz };
+  
+  // Get the potential signal event 
+  ze_event_handle_t hSignalEvent = GetSignalEvent(lzQueue)->GetEventHandler();
+
+  status = zeCommandListAppendLaunchKernel(hCommandList,
+                                           Kernel->GetKernelHandle(),
+                                           &hLaunchFuncArgs,
+                                           hSignalEvent,
+                                           0,
+                                           nullptr);
+  LZ_PROCESS_ERROR_MSG("Hiplz zeCommandListAppendLaunchKernel FAILED with return code  ", status);
+
+  logDebug("LZ KERNEL EXECUTION via calling zeCommandListAppendLaunchKernel {} ", status);
+
+  // Execute kernel  
+  return Execute(lzQueue);
+}
+
+// Execute HipLZ memory copy command
+bool LZCommandList::ExecuteMemCopy(LZQueue* lzQueue, void *dst, const void *src, size_t sizeBytes) {
+  // Get the potential signal event
+  ze_event_handle_t hSignalEvent = GetSignalEvent(lzQueue)->GetEventHandler();
+
+  ze_result_t status = zeCommandListAppendMemoryCopy(hCommandList, dst, src, sizeBytes,
+                                                     hSignalEvent, 0, NULL);
+  LZ_PROCESS_ERROR_MSG("HipLZ zeCommandListAppendMemoryCopy FAILED with return code ", status);
+  // Execute memory copy  
+  return Execute(lzQueue);
+}
+
+// Execute memory HipLZ copy regiion 
+bool LZCommandList::ExecuteMemCopyRegion(LZQueue* lzQueue, void *dst, size_t dpitch,
+					 const void *src, size_t spitch,
+					 size_t width, size_t height) {
+  // Get the potential signal event
+  ze_event_handle_t hSignalEvent = GetSignalEvent(lzQueue)->GetEventHandler();
+
+  // Create region
+  ze_copy_region_t dstRegion;
+  dstRegion.originX = 0;
+  dstRegion.originY = 0;
+  dstRegion.originZ = 0;
+  dstRegion.width = width;
+  dstRegion.height = height;
+  dstRegion.depth = 0;
+  ze_copy_region_t srcRegion;
+  srcRegion.originX = 0;
+  srcRegion.originY = 0;
+  srcRegion.originZ = 0;
+  srcRegion.width = width;
+  srcRegion.height = height;
+  srcRegion.depth = 0;
+  ze_result_t status = zeCommandListAppendMemoryCopyRegion(hCommandList, dst, &dstRegion, dpitch, 0,
+							   src, &srcRegion, spitch, 0,
+							   hSignalEvent, 0, nullptr);
+   
+  LZ_PROCESS_ERROR_MSG("HipLZ zeCommandListAppendMemoryCopyRegion FAILED with return code ", status);
+  // Execute memory copy
+  return Execute(lzQueue);
+}
+
+bool LZCommandList::ExecuteMemCopyRegion(LZQueue* lzQueue, void *dst, size_t dpitch, size_t dspitch,
+					 const void *src, size_t spitch, size_t sspitch,
+					 size_t width, size_t height, size_t depth) {
+  // Get the potential signal event
+  ze_event_handle_t hSignalEvent = GetSignalEvent(lzQueue)->GetEventHandler();
+
+  ze_copy_region_t dstRegion;
+  dstRegion.originX = 0;
+  dstRegion.originY = 0;
+  dstRegion.originZ = 0;
+  dstRegion.width = width;
+  dstRegion.height = height;
+  dstRegion.depth = depth;
+  ze_copy_region_t srcRegion;
+  srcRegion.originX = 0;
+  srcRegion.originY = 0;
+  srcRegion.originZ = 0;
+  srcRegion.width = width;
+  srcRegion.height = height;
+  srcRegion.depth = depth;
+  ze_result_t status = zeCommandListAppendMemoryCopyRegion(hCommandList, dst, &dstRegion, dpitch,
+                                                           dspitch, src, &srcRegion, spitch, sspitch,
+                                                           hSignalEvent, 0, nullptr);
+  LZ_PROCESS_ERROR_MSG("HipLZ zeCommandListAppendMemoryCopyRegion FAILED with return code ", status);
+  // Execute memory copy
+  return Execute(lzQueue);
+}
+
+// Execute HipLZ memory copy command asynchronously
+bool LZCommandList::ExecuteMemCopyAsync(LZQueue* lzQueue, void *dst, const void *src, size_t sizeBytes) {
+  // Get the potential signal event  
+  ze_event_handle_t hSignalEvent = GetSignalEvent(lzQueue)->GetEventHandler();
+
+  ze_result_t status = zeCommandListAppendMemoryCopy(hCommandList, dst, src, sizeBytes,
+                                                     hSignalEvent, 0, NULL);
+  LZ_PROCESS_ERROR_MSG("HipLZ zeCommandListAppendMemoryCopy FAILED with return code ", status);
+  // Execute memory copy asynchronously
+  return ExecuteAsync(lzQueue);
+}
+
+// Execute asynchronous memory HipLZ copy regiion 
+bool LZCommandList::ExecuteMemCopyRegionAsync(LZQueue* lzQueue, void *dst, size_t dpitch,
+					      const void *src, size_t spitch,
+					      size_t width, size_t height) {
+  // Get the potential signal event 
+  ze_event_handle_t hSignalEvent = GetSignalEvent(lzQueue)->GetEventHandler();
+
+  // Create region   
+  ze_copy_region_t dstRegion;
+  dstRegion.originX = 0;
+  dstRegion.originY = 0;
+  dstRegion.originZ = 0;
+  dstRegion.width = width;
+  dstRegion.height = height;
+  dstRegion.depth = 0;
+  ze_copy_region_t srcRegion;
+  srcRegion.originX = 0;
+  srcRegion.originY = 0;
+  srcRegion.originZ = 0;
+  srcRegion.width = width;
+  srcRegion.height = height;
+  srcRegion.depth = 0;
+  ze_result_t status = zeCommandListAppendMemoryCopyRegion(hCommandList, dst, &dstRegion, dpitch, 0,
+                                                           src, &srcRegion, spitch, 0,
+                                                           hSignalEvent, 0, nullptr);
+
+  LZ_PROCESS_ERROR_MSG("HipLZ zeCommandListAppendMemoryCopyRegion FAILED with return code ", status);
+  // Execute memory copy   
+  return ExecuteAsync(lzQueue);
+}
+
+bool LZCommandList::ExecuteMemCopyRegionAsync(LZQueue* lzQueue, void *dst, size_t dpitch,
+					      size_t dspitch, const void *src, size_t spitch,
+					      size_t sspitch, size_t width, size_t height,
+					      size_t depth) {
+  // Get the potential signal event
+  ze_event_handle_t hSignalEvent = GetSignalEvent(lzQueue)->GetEventHandler();
+
+  ze_copy_region_t dstRegion;
+  dstRegion.originX = 0;
+  dstRegion.originY = 0;
+  dstRegion.originZ = 0;
+  dstRegion.width = width;
+  dstRegion.height = height;
+  dstRegion.depth = depth;
+  ze_copy_region_t srcRegion;
+  srcRegion.originX = 0;
+  srcRegion.originY = 0;
+  srcRegion.originZ = 0;
+  srcRegion.width = width;
+  srcRegion.height = height;
+  srcRegion.depth = depth;
+  ze_result_t status = zeCommandListAppendMemoryCopyRegion(hCommandList, dst, &dstRegion, dpitch,
+                                                           dspitch, src, &srcRegion, spitch, sspitch,
+                                                           hSignalEvent, 0, nullptr);
+  LZ_PROCESS_ERROR_MSG("HipLZ zeCommandListAppendMemoryCopyRegion FAILED with return code ", status);
+  // Execute memory copy   
+  return Execute(lzQueue);
+}
+
+// Execute HipLZ memory fill command
+bool LZCommandList::ExecuteMemFill(LZQueue* lzQueue, void *dst, size_t size, const void *pattern, size_t pattern_size) {
+  ze_event_handle_t hSignalEvent = GetSignalEvent(lzQueue)->GetEventHandler();
+
+  ze_result_t status = zeCommandListAppendMemoryFill(hCommandList, dst, pattern, pattern_size, size, hSignalEvent, 0, NULL);
+  LZ_PROCESS_ERROR_MSG("HipLZ zeCommandListAppendMemoryFill FAILED with return code ", status);
+  return Execute(lzQueue);
+}
+
+// Execute HipLZ memory fill command asynchronously
+bool LZCommandList::ExecuteMemFillAsync(LZQueue* lzQueue, void *dst, size_t size, const void *pattern, size_t pattern_size) {
+  ze_event_handle_t hSignalEvent = GetSignalEvent(lzQueue)->GetEventHandler();
+
+  ze_result_t status = zeCommandListAppendMemoryFill(hCommandList, dst, pattern, pattern_size, size, hSignalEvent, 0, NULL);
+  LZ_PROCESS_ERROR_MSG("HipLZ zeCommandListAppendMemoryFill FAILED with return code ", status);
+  return ExecuteAsync(lzQueue);
+}
+
+// Execute HipLZ write global timestamp
+uint64_t LZCommandList::ExecuteWriteGlobalTimeStamp(LZQueue* lzQueue) {
+  ze_result_t status = zeCommandListAppendWriteGlobalTimestamp(hCommandList, (uint64_t*)(shared_buf), nullptr, 0, nullptr);
+  LZ_PROCESS_ERROR_MSG("HipLZ zeCommandListAppendWriteGlobalTimestamp FAILED with return code ", status);
+  Execute(lzQueue);
+
+  uint64_t ret = * (uint64_t*)(shared_buf);
+
+  return ret;
+}
+
+bool LZCommandList::finish() {
+  HIP_PROCESS_ERROR_MSG("HipLZ does not support LZCommandList::finish! ", hipErrorNotSupported);
+  return true;
+}
+
+// Synchronize host with device kernel execution 
+bool LZStdCommandList::finish() {
+  // Do nothing here
+  return true;
+}
+
+// Synchronize host with device kernel execution 
+bool LZImmCommandList::finish() {
+  ze_result_t status = zeCommandListAppendSignalEvent(hCommandList, finishEvent);
+  LZ_PROCESS_ERROR_MSG("HipLZ zeCommandListAppendSignalEvent FAILED with return code ", status);
+  status = zeEventHostSynchronize(finishEvent, UINT64_MAX);
+  LZ_PROCESS_ERROR_MSG("HipLZ zeEventHostSynchronize FAILED with return code ", status);
+  status = zeEventHostReset(finishEvent);
+  LZ_PROCESS_ERROR_MSG("HipLZ zeEventHostReset FAILED with return code ", status);
+  
+  return true;
+ }
+
+bool LZCommandList::Execute(LZQueue* lzQueue) {
+  HIP_PROCESS_ERROR_MSG("HipLZ does not support LZCommandList::Execute! ", hipErrorNotSupported);
+  return true;
+}
+
+// Execute HipLZ command list in standard command list 
+bool LZStdCommandList::Execute(LZQueue* lzQueue) {
+  // Finished appending commands (typically done on another thread)
+  ze_result_t status = zeCommandListClose(hCommandList);
+  LZ_PROCESS_ERROR_MSG("HipLZ zeCommandListClose FAILED with return code ", status);
+
+  logDebug("LZ KERNEL EXECUTION via calling zeCommandListClose {} ", status);
+  
+  // Execute command list in command queue
+  status = zeCommandQueueExecuteCommandLists(lzQueue->GetQueueHandle(), 1, &hCommandList, nullptr);
+  LZ_PROCESS_ERROR_MSG("HipLZ zeCommandQueueExecuteCommandLists FAILED with return code ", status);
+
+  logDebug("LZ KERNEL EXECUTION via calling zeCommandQueueExecuteCommandLists {} ", status);
+
+  logDebug("LZ KERNEL EXECUTION via calling zeCommandQueueSynchronize {} ", status);
+  
+  // Reset (recycle) command list for new commands
+  status = zeCommandListReset(hCommandList);
+  LZ_PROCESS_ERROR_MSG("HipLZ zeCommandListReset FAILED with return code ", status);
+
+  logDebug("LZ KERNEL EXECUTION via calling zeCommandListReset {} ", status);
+  
+  return true;
+}
+
+
+// Execute HipLZ command list in immediate command list 
+bool LZImmCommandList::Execute(LZQueue* lzQueue) {
+  // Synchronize host with device kernel execution
+  return finish();
+}
+
+bool LZCommandList::ExecuteAsync(LZQueue* lzQueue) {
+  HIP_PROCESS_ERROR_MSG("HipLZ does not support LZCommandList::ExecuteAsync! ", hipErrorNotSupported);
+  return true;
+}
+
+// Execute HipLZ command list asynchronously in standard command list
+bool LZStdCommandList::ExecuteAsync(LZQueue* lzQueue) {
+  HIP_PROCESS_ERROR_MSG("HipLZ does not support LZStdCommandList::ExecuteAsync! ", hipErrorNotSupported);
+}
+
+// Execute HipLZ command list asynchronously in immediate command list
+bool LZImmCommandList::ExecuteAsync(LZQueue* lzQueue) {
+  return true;
+}
+
+int LZExecItem::setupAllArgs(LZKernel *kernel) {
+  OCLFuncInfo *FuncInfo = kernel->getFuncInfo();
+  size_t NumLocals = 0;
+  int LastArgIdx = -1;
+  
+  for (size_t i = 0; i < FuncInfo->ArgTypeInfo.size(); ++i) {
+    if (FuncInfo->ArgTypeInfo[i].space == OCLSpace::Local) {
+      ++ NumLocals;
+    }
+  }
+  // there can only be one dynamic shared mem variable, per cuda spec 
+  assert(NumLocals <= 1);
+  
+  if ((OffsetsSizes.size() + NumLocals) != FuncInfo->ArgTypeInfo.size()) {
+    logError("Some arguments are still unset\n");
+    return CL_INVALID_VALUE;
+  }
+
+  if (OffsetsSizes.size() == 0)
+    return CL_SUCCESS;
+  
+  std::sort(OffsetsSizes.begin(), OffsetsSizes.end());
+  if ((std::get<0>(OffsetsSizes[0]) != 0) ||
+      (std::get<1>(OffsetsSizes[0]) == 0)) {
+    logError("Invalid offset/size\n");
+    return CL_INVALID_VALUE;
+  }
+  
+  // check args are set  
+  if (OffsetsSizes.size() > 1) {
+    for (size_t i = 1; i < OffsetsSizes.size(); ++i) {
+      if ( (std::get<0>(OffsetsSizes[i]) == 0) ||
+           (std::get<1>(OffsetsSizes[i]) == 0) ||
+           (
+	    (std::get<0>(OffsetsSizes[i - 1]) + std::get<1>(OffsetsSizes[i - 1])) >
+            std::get<0>(OffsetsSizes[i]))
+           ) {
+	logError("Invalid offset/size\n");
+	return CL_INVALID_VALUE;
+      }
+    }
+  }
+
+  const unsigned char *start = ArgData.data();
+  void *p;
+  int err;
+  for (cl_uint i = 0; i < OffsetsSizes.size(); ++ i) {
+    OCLArgTypeInfo &ai = FuncInfo->ArgTypeInfo[i];
+    logDebug("ARG {}: OS[0]: {} OS[1]: {} \n      TYPE {} SPAC {} SIZE {}\n", i,
+             std::get<0>(OffsetsSizes[i]), std::get<1>(OffsetsSizes[i]),
+             (unsigned)ai.type, (unsigned)ai.space, ai.size);
+    
+    if (ai.type == OCLType::Pointer) {
+      // TODO: sync with ExecItem's solution   
+      assert(ai.size == sizeof(void *));
+      assert(std::get<1>(OffsetsSizes[i]) == ai.size);
+      size_t size = std::get<1>(OffsetsSizes[i]);
+      size_t offs = std::get<0>(OffsetsSizes[i]);
+      const void* value = (void*)(start + offs);
+      logDebug("setArg SVM {} to {}\n", i, p);
+      ze_result_t status = zeKernelSetArgumentValue(kernel->GetKernelHandle(), i, size, value);
+
+      if (status != ZE_RESULT_SUCCESS) {
+        logDebug("zeKernelSetArgumentValue failed with error {}\n", err);
+        return CL_INVALID_VALUE;
+      }
+
+      logDebug("LZ SET ARGUMENT VALUE via calling zeKernelSetArgumentValue {} ", status);
+    } else {
+      size_t size = std::get<1>(OffsetsSizes[i]);
+      size_t offs = std::get<0>(OffsetsSizes[i]);
+      const void* value = (void*)(start + offs);
+      logDebug("setArg {} size {} offs {}\n", i, size, offs);
+      ze_result_t status = zeKernelSetArgumentValue(kernel->GetKernelHandle(), i, size, value);
+
+      if (status != ZE_RESULT_SUCCESS) {
+        logDebug("zeKernelSetArgumentValue failed with error {}\n", err);
+        return CL_INVALID_VALUE;
+      }
+
+      logDebug("LZ SET ARGUMENT VALUE via calling zeKernelSetArgumentValue {} ", status);
+    }
+  }
+
+  // Setup the kernel argument's value related to dynamically sized share memory
+  if (NumLocals == 1) {
+    ze_result_t status = zeKernelSetArgumentValue(kernel->GetKernelHandle(),
+						  FuncInfo->ArgTypeInfo.size() - 1,
+						  SharedMem, nullptr); 
+    logDebug("LZ set dynamically sized share memory related argument via calling zeKernelSetArgumentValue {} ", status);
+  }
+  
+  return CL_SUCCESS;
+}
+
+bool LZExecItem::launch(LZKernel *Kernel) {
+  return Stream->launch(Kernel, this) == hipSuccess;  
+};
+
+LZModule::LZModule(LZContext* lzContext, uint8_t* funcIL, size_t ilSize) {
+  // Create module with global address aware 
+  std::string compilerOptions = " -cl-std=CL2.0 -cl-take-global-address -cl-match-sincospi";
+  ze_module_desc_t moduleDesc = {
+    ZE_STRUCTURE_TYPE_MODULE_DESC,
+    nullptr,
+    ZE_MODULE_FORMAT_IL_SPIRV,
+    ilSize,
+    funcIL,
+    compilerOptions.c_str(),
+    nullptr
+  };
+  ze_result_t status = zeModuleCreate(lzContext->GetContextHandle(),
+				      lzContext->GetDevice()->GetDeviceHandle(),
+				      &moduleDesc, &this->hModule, nullptr);
+  LZ_PROCESS_ERROR_MSG("Hiplz zeModuleCreate FAILED with return code  ", status);
+
+  logDebug("LZ CREATE MODULE via calling zeModuleCreate {} ", status);
+}
+
+LZModule::~LZModule() {
+  zeModuleDestroy(this->hModule);
+  // TODO: destroy kernels
+}
+
+// Create Level-0 kernel 
+void LZModule::CreateKernel(std::string funcName, OpenCLFunctionInfoMap& FuncInfos) {
+  if (this->kernels.find(funcName) != this->kernels.end())
+    return;
+
+  // Register kernel
+  if (FuncInfos.find(funcName) == FuncInfos.end())
+    HIP_PROCESS_ERROR_MSG("HipLZ could not find function information ", hipErrorInitializationError);
+  // Create kernel
+  this->kernels[funcName] = new LZKernel(this, funcName, FuncInfos[funcName]);
+}
+
+// Get Level-0 kernel
+LZKernel* LZModule::GetKernel(std::string funcName) {
+  if (kernels.find(funcName) == kernels.end())
+    return nullptr;
+
+  return kernels[funcName];
+}
+
+
+// Get hte global pointer related information
+bool LZModule::getSymbolAddressSize(const char *name, hipDeviceptr_t *dptr, size_t* bytes) {
+  size_t varSize = 0;
+  ze_result_t status = zeModuleGetGlobalPointer(this->hModule, name, &varSize, dptr);
+  if (status != ZE_RESULT_SUCCESS) {
+    std::string varName = (const char *)name;
+    std::cout << "No global variable found: " << varName << "  " << status << "   ";
+    if (status == ZE_RESULT_ERROR_DEVICE_LOST)
+      std::cout << "ZE_RESULT_ERROR_DEVICE_LOST";
+    else if (status == ZE_RESULT_ERROR_UNINITIALIZED)
+      std::cout << "ZE_RESULT_ERROR_UNINITIALIZED";
+    else if (status == ZE_RESULT_ERROR_INVALID_NULL_HANDLE)
+      std::cout << "ZE_RESULT_ERROR_INVALID_NULL_HANDLE";
+    else if (status == ZE_RESULT_ERROR_INVALID_NULL_POINTER)
+      std::cout << "ZE_RESULT_ERROR_INVALID_NULL_POINTER";
+    else if (status == ZE_RESULT_ERROR_INVALID_GLOBAL_NAME)
+      std::cout << "ZE_RESULT_ERROR_INVALID_GLOBAL_NAME";
+    
+    std::cout << std::endl;
+    
+    return false;
+  } else {
+    // std::string varName = name;
+    // std::cout << "getSymbolAddressSize  --  global variable: " << varName << " bytes: " << varSize << "  ptr: " << * dptr << std::endl;
+  }
+
+  if (varSize != 0)
+    * bytes = varSize;
+  
+  return true;
+}
+
+LZKernel::LZKernel(LZModule* lzModule, std::string funcName, OCLFuncInfo* FuncInfo_) {
+  this->FuncInfo = FuncInfo_;
+  
+  // Create kernel
+  ze_kernel_desc_t kernelDesc = {
+    ZE_STRUCTURE_TYPE_KERNEL_DESC,
+    nullptr,
+    0, // flags         
+    funcName.c_str()
+  };
+  ze_kernel_handle_t hKernel;
+  ze_result_t status = zeKernelCreate(lzModule->GetModuleHandle(), &kernelDesc, &this->hKernel);
+  LZ_PROCESS_ERROR_MSG("HipLZ zeKernelCreate FAILED with return code ", status);
+  
+  logDebug("LZ KERNEL CREATION via calling zeKernelCreate {} ", status);  
+}
+
+LZKernel::~LZKernel() {
+  zeKernelDestroy(this->hKernel);
+}
+
+// Create event pool
+LZEventPool::LZEventPool(LZContext* c) {
+  this->lzContext = c;
+
+  // Create event pool
+  ze_event_pool_desc_t eventPoolDesc = {
+    ZE_STRUCTURE_TYPE_EVENT_POOL_DESC,
+    nullptr,
+    ZE_EVENT_POOL_FLAG_HOST_VISIBLE | ZE_EVENT_POOL_FLAG_KERNEL_TIMESTAMP, // all events in pool are visible to Host
+    1 // count
+  };
+  
+  ze_result_t status = zeEventPoolCreate(this->lzContext->GetContextHandle(), &eventPoolDesc, 0, nullptr, &hEventPool);
+  LZ_PROCESS_ERROR_MSG("HipLZ event pool creation fail! ", status);
+}
+
+// Create HipLZ event from event pool
+LZEvent* LZEventPool::createEvent(unsigned flags) {
+  return new LZEvent(this->lzContext, flags, this);
+}
+
+// Create HipLZ event
+LZEvent::LZEvent(LZContext* c, unsigned flags, LZEventPool* eventPool) {
+  this->Stream = nullptr;
+  this->Status = EVENT_STATUS_INIT;
+  this->Flags = flags;
+  this->cont = c;
+  * (uint64_t* )this->timestamp_buf = 0;
+
+  ze_event_desc_t eventDesc = {
+    ZE_STRUCTURE_TYPE_EVENT_DESC,
+    nullptr,
+    0, // index
+    0, // no additional memory/cache coherency required on signal
+    ZE_EVENT_SCOPE_FLAG_HOST  // ensure memory coherency across device and Host after event completes
+  };
+ 
+  ze_result_t status = zeEventCreate(eventPool->GetEventPoolHandler(), &eventDesc, &hEvent);
+  LZ_PROCESS_ERROR_MSG("HipLZ event creation fail! ", status);
+}
+
+// Get the finish time of the event associated operation
+uint64_t LZEvent::getFinishTime() {
+  std::lock_guard<std::mutex> Lock(EventMutex);
+  
+  // ze_kernel_timestamp_result_t dst;
+  // ze_result_t status = zeEventQueryKernelTimestamp(hEvent, &dst);
+  // if (status != ZE_RESULT_SUCCESS)
+  //   throw InvalidLevel0Initialization("HipLZ event queries timestamp error!");
+
+  return getTimeStamp();
+}
+
+// Record event into stream
+bool LZEvent::recordStream(hipStream_t S, cl_event E) {
+  std::lock_guard<std::mutex> Lock(EventMutex);
+ 
+  Stream = S;
+  // if (((LZQueue* )Stream)->SetEvent(this)) {
+  ((LZQueue* )Stream)->CreateAndMonitorEvent(this);
+  Status = EVENT_STATUS_RECORDING;
+
+  return true;
+}
+
+bool LZEvent::updateFinishStatus() {
+  std::lock_guard<std::mutex> Lock(EventMutex);
+  if (Status != EVENT_STATUS_RECORDING)
+    return false;
+
+  if (!Stream) {
+    // Here we use this protocol: Stream == nullptr ==> event is associated with a queue operation 
+    ze_result_t status = zeEventHostSynchronize(this->hEvent, UINT64_MAX);
+    LZ_PROCESS_ERROR_MSG("HipLZ event synchronization error! ", status);
+  }
+
+  Status = EVENT_STATUS_RECORDED;
+  return true;
+}
+
+bool LZEvent::wait() {
+  std::lock_guard<std::mutex> Lock(EventMutex);
+  if (Status != EVENT_STATUS_RECORDING)
+    return false;
+
+  if (!Stream) {
+    // Here we use this protocol: Stream == nullptr ==> event is associated with a queue operation
+    ze_result_t status = zeEventHostSynchronize(this->hEvent, UINT64_MAX);
+    LZ_PROCESS_ERROR_MSG("HipLZ event synchronization error! ", status);
+  }
+
+  Status = EVENT_STATUS_RECORDED;
+  return true;
+}
+
+// Get the event object? this is only for OpenCL  
+cl::Event LZEvent::getEvent() { 
+  HIP_PROCESS_ERROR_MSG("HipLZ does not support cl::Event! ", hipErrorNotSupported);
+}
+
+// Check if the event is from same cl::Context? this is only for OpenCL 
+bool LZEvent::isFromContext(cl::Context &Other) {
+  HIP_PROCESS_ERROR_MSG("HipLZ does not support cl::Context! ", hipErrorNotSupported);
+}
+
+LZImage::LZImage(LZContext* lzContext, hipResourceDesc* resDesc, hipTextureDesc* texDesc) {
+  this->lzContext = lzContext;
+  
+  // TODO: parse the resource and texture descriptor
+  ze_image_format_t format = {
+    ZE_IMAGE_FORMAT_LAYOUT_32,
+    ZE_IMAGE_FORMAT_TYPE_FLOAT,
+    ZE_IMAGE_FORMAT_SWIZZLE_R,
+    ZE_IMAGE_FORMAT_SWIZZLE_0,
+    ZE_IMAGE_FORMAT_SWIZZLE_0,
+    ZE_IMAGE_FORMAT_SWIZZLE_1
+  };
+
+  ze_image_desc_t imageDesc = {
+    ZE_STRUCTURE_TYPE_IMAGE_DESC,
+    nullptr,
+    0, // read-only
+    ZE_IMAGE_TYPE_2D,
+    format,
+    128, 128, 0, 0, 0
+  };
+ 
+  ze_result_t status = zeImageCreate(lzContext->GetContextHandle(),
+				      lzContext->GetDevice()->GetDeviceHandle(),
+				      &imageDesc, &this->hImage);
+  LZ_PROCESS_ERROR_MSG("HipLZ zeImageCreate FAILED with return code ", status);
+}
+
+// Update data to image 
+bool LZImage::upload(hipStream_t stream, void* srcptr) {
+  ze_result_t status = zeCommandListAppendImageCopyFromMemory(((LZQueue* )stream)->GetDefaultCmdList()->GetCommandListHandle(),
+							      hImage, srcptr, nullptr, nullptr, 0,
+							      nullptr);
+  LZ_PROCESS_ERROR_MSG("HipLZ zeCommandListAppendImageCopyFromMemory with return code ", status);
+
+  return true;
+}
+
+hipError_t lzConvertResult(ze_result_t status) {
+  switch (status) {
+  case ZE_RESULT_SUCCESS:
+    return hipSuccess;
+  case ZE_RESULT_NOT_READY:
+    return hipErrorNotReady;
+  case ZE_RESULT_ERROR_DEVICE_LOST:
+    return hipErrorOperatingSystem;
+  case ZE_RESULT_ERROR_OUT_OF_HOST_MEMORY:
+    return hipErrorMemoryAllocation;
+  case ZE_RESULT_ERROR_OUT_OF_DEVICE_MEMORY:
+    return hipErrorMemoryAllocation;
+  case ZE_RESULT_ERROR_MODULE_BUILD_FAILURE:
+    return hipErrorInvalidSource;
+  case ZE_RESULT_ERROR_MODULE_LINK_FAILURE:
+    return hipErrorInvalidImage;
+  case ZE_RESULT_ERROR_INSUFFICIENT_PERMISSIONS:
+    return hipErrorOperatingSystem;
+  case ZE_RESULT_ERROR_NOT_AVAILABLE:
+    return hipErrorAlreadyAcquired;
+  case ZE_RESULT_ERROR_DEPENDENCY_UNAVAILABLE:
+    return hipErrorInitializationError;
+  case ZE_RESULT_ERROR_UNINITIALIZED:
+    return hipErrorInitializationError;
+  case ZE_RESULT_ERROR_UNSUPPORTED_VERSION:
+    return hipErrorInsufficientDriver;
+  case ZE_RESULT_ERROR_UNSUPPORTED_FEATURE:
+    return hipErrorNotSupported;
+  case ZE_RESULT_ERROR_INVALID_ARGUMENT:
+    return hipErrorInvalidValue;
+  case ZE_RESULT_ERROR_INVALID_NULL_HANDLE:
+    return hipErrorInvalidResourceHandle;
+  case ZE_RESULT_ERROR_HANDLE_OBJECT_IN_USE:
+    return hipErrorInvalidResourceHandle;
+  case ZE_RESULT_ERROR_INVALID_NULL_POINTER:
+    return hipErrorInvalidValue;
+  case ZE_RESULT_ERROR_INVALID_SIZE:
+    return hipErrorInvalidValue;
+  case ZE_RESULT_ERROR_UNSUPPORTED_SIZE:
+    return hipErrorInvalidValue;
+  case ZE_RESULT_ERROR_UNSUPPORTED_ALIGNMENT:
+    return hipErrorInvalidValue;
+  case ZE_RESULT_ERROR_INVALID_SYNCHRONIZATION_OBJECT:
+    return hipErrorInvalidResourceHandle;
+  case ZE_RESULT_ERROR_INVALID_ENUMERATION:
+    return hipErrorInvalidValue;
+  case ZE_RESULT_ERROR_UNSUPPORTED_ENUMERATION:
+    return hipErrorNotSupported;
+  case ZE_RESULT_ERROR_UNSUPPORTED_IMAGE_FORMAT:
+    return hipErrorNotSupported;
+  case ZE_RESULT_ERROR_INVALID_NATIVE_BINARY:
+    return hipErrorInvalidImage;
+  case ZE_RESULT_ERROR_INVALID_GLOBAL_NAME:
+    return hipErrorInvalidSymbol;
+  case ZE_RESULT_ERROR_INVALID_KERNEL_NAME:
+    return hipErrorInvalidDeviceFunction;
+  case ZE_RESULT_ERROR_INVALID_FUNCTION_NAME:
+    return hipErrorInvalidDeviceFunction;
+  case ZE_RESULT_ERROR_INVALID_GROUP_SIZE_DIMENSION:
+    return hipErrorInvalidConfiguration;
+  case ZE_RESULT_ERROR_INVALID_GLOBAL_WIDTH_DIMENSION:
+    return hipErrorInvalidConfiguration;
+  case ZE_RESULT_ERROR_INVALID_KERNEL_ARGUMENT_INDEX:
+    return hipErrorInvalidConfiguration;
+  case ZE_RESULT_ERROR_INVALID_KERNEL_ARGUMENT_SIZE:
+    return hipErrorInvalidConfiguration;
+  case ZE_RESULT_ERROR_INVALID_KERNEL_ATTRIBUTE_VALUE:
+    return hipErrorInvalidValue;
+  case ZE_RESULT_ERROR_INVALID_MODULE_UNLINKED:
+    return hipErrorInvalidImage;
+  case ZE_RESULT_ERROR_INVALID_COMMAND_LIST_TYPE:
+    return hipErrorInvalidResourceHandle;
+  case ZE_RESULT_ERROR_OVERLAPPING_REGIONS:
+    return hipErrorInvalidValue;
+  case ZE_RESULT_ERROR_UNKNOWN:
+    return hipErrorUnknown;
+  default:
+    return hipErrorUnknown;
+  }
+}
+
+const char * lzResultToString(ze_result_t status) {
+  switch (status) {
+  case ZE_RESULT_SUCCESS:
+    return "ZE_RESULT_SUCCESS";
+  case ZE_RESULT_NOT_READY:
+    return "ZE_RESULT_NOT_READY";
+  case ZE_RESULT_ERROR_DEVICE_LOST:
+    return "ZE_RESULT_ERROR_DEVICE_LOST";
+  case ZE_RESULT_ERROR_OUT_OF_HOST_MEMORY:
+    return "ZE_RESULT_ERROR_OUT_OF_HOST_MEMORY";
+  case ZE_RESULT_ERROR_OUT_OF_DEVICE_MEMORY:
+    return "ZE_RESULT_ERROR_OUT_OF_DEVICE_MEMORY";
+  case ZE_RESULT_ERROR_MODULE_BUILD_FAILURE:
+    return "ZE_RESULT_ERROR_MODULE_BUILD_FAILURE";
+  case ZE_RESULT_ERROR_MODULE_LINK_FAILURE:
+    return "ZE_RESULT_ERROR_MODULE_LINK_FAILURE";
+  case ZE_RESULT_ERROR_INSUFFICIENT_PERMISSIONS:
+    return "ZE_RESULT_ERROR_INSUFFICIENT_PERMISSIONS";
+  case ZE_RESULT_ERROR_NOT_AVAILABLE:
+    return "ZE_RESULT_ERROR_NOT_AVAILABLE";
+  case ZE_RESULT_ERROR_DEPENDENCY_UNAVAILABLE:
+    return "ZE_RESULT_ERROR_DEPENDENCY_UNAVAILABLE";
+  case ZE_RESULT_ERROR_UNINITIALIZED:
+    return "ZE_RESULT_ERROR_UNINITIALIZED";
+  case ZE_RESULT_ERROR_UNSUPPORTED_VERSION:
+    return "ZE_RESULT_ERROR_UNSUPPORTED_VERSION";
+  case ZE_RESULT_ERROR_UNSUPPORTED_FEATURE:
+    return "ZE_RESULT_ERROR_UNSUPPORTED_FEATURE";
+  case ZE_RESULT_ERROR_INVALID_ARGUMENT:
+    return "ZE_RESULT_ERROR_INVALID_ARGUMENT";
+  case ZE_RESULT_ERROR_INVALID_NULL_HANDLE:
+    return "ZE_RESULT_ERROR_INVALID_NULL_HANDLE";
+  case ZE_RESULT_ERROR_HANDLE_OBJECT_IN_USE:
+    return "ZE_RESULT_ERROR_HANDLE_OBJECT_IN_USE";
+  case ZE_RESULT_ERROR_INVALID_NULL_POINTER:
+    return "ZE_RESULT_ERROR_INVALID_NULL_POINTER";
+  case ZE_RESULT_ERROR_INVALID_SIZE:
+    return "ZE_RESULT_ERROR_INVALID_SIZE";
+  case ZE_RESULT_ERROR_UNSUPPORTED_SIZE:
+    return "ZE_RESULT_ERROR_UNSUPPORTED_SIZE";
+  case ZE_RESULT_ERROR_UNSUPPORTED_ALIGNMENT:
+    return "ZE_RESULT_ERROR_UNSUPPORTED_ALIGNMENT";
+  case ZE_RESULT_ERROR_INVALID_SYNCHRONIZATION_OBJECT:
+    return "ZE_RESULT_ERROR_INVALID_SYNCHRONIZATION_OBJECT";
+  case ZE_RESULT_ERROR_INVALID_ENUMERATION:
+    return "ZE_RESULT_ERROR_INVALID_ENUMERATION";
+  case ZE_RESULT_ERROR_UNSUPPORTED_ENUMERATION:
+    return "ZE_RESULT_ERROR_UNSUPPORTED_ENUMERATION";
+  case ZE_RESULT_ERROR_UNSUPPORTED_IMAGE_FORMAT:
+    return "ZE_RESULT_ERROR_UNSUPPORTED_IMAGE_FORMAT";
+  case ZE_RESULT_ERROR_INVALID_NATIVE_BINARY:
+    return "ZE_RESULT_ERROR_INVALID_NATIVE_BINARY";
+  case ZE_RESULT_ERROR_INVALID_GLOBAL_NAME:
+    return "ZE_RESULT_ERROR_INVALID_GLOBAL_NAME";
+  case ZE_RESULT_ERROR_INVALID_KERNEL_NAME:
+    return "ZE_RESULT_ERROR_INVALID_KERNEL_NAME";
+  case ZE_RESULT_ERROR_INVALID_FUNCTION_NAME:
+    return "ZE_RESULT_ERROR_INVALID_FUNCTION_NAME";
+  case ZE_RESULT_ERROR_INVALID_GROUP_SIZE_DIMENSION:
+    return "ZE_RESULT_ERROR_INVALID_GROUP_SIZE_DIMENSION";
+  case ZE_RESULT_ERROR_INVALID_GLOBAL_WIDTH_DIMENSION:
+    return "ZE_RESULT_ERROR_INVALID_GLOBAL_WIDTH_DIMENSION";
+  case ZE_RESULT_ERROR_INVALID_KERNEL_ARGUMENT_INDEX:
+    return "ZE_RESULT_ERROR_INVALID_KERNEL_ARGUMENT_INDEX";
+  case ZE_RESULT_ERROR_INVALID_KERNEL_ARGUMENT_SIZE:
+    return "ZE_RESULT_ERROR_INVALID_KERNEL_ARGUMENT_SIZE";
+  case ZE_RESULT_ERROR_INVALID_KERNEL_ATTRIBUTE_VALUE:
+    return "ZE_RESULT_ERROR_INVALID_KERNEL_ATTRIBUTE_VALUE";
+  case ZE_RESULT_ERROR_INVALID_MODULE_UNLINKED:
+    return "ZE_RESULT_ERROR_INVALID_MODULE_UNLINKED";
+  case ZE_RESULT_ERROR_INVALID_COMMAND_LIST_TYPE:
+    return "ZE_RESULT_ERROR_INVALID_COMMAND_LIST_TYPE";
+  case ZE_RESULT_ERROR_OVERLAPPING_REGIONS:
+    return "ZE_RESULT_ERROR_OVERLAPPING_REGIONS";
+  case ZE_RESULT_ERROR_UNKNOWN:
+    return "ZE_RESULT_ERROR_UNKNOWN";
+  default:
+    return "Unknown Error Code";
+  }
+}
+
+static void InitializeHipLZCallOnce() {
+  // Initialize the driver 
+  ze_result_t status = zeInit(0);
+  LZ_PROCESS_ERROR(status);
+  logDebug("INITIALIZE LEVEL-0 (via calling zeInit) {}\n", status);
+  
+  // Initialize HipLZ device drivers and relevant devices
+  LZDriver::InitDrivers(HipLZDrivers, ZE_DEVICE_TYPE_GPU);
+
+  // Register fat binary modules
+  for (std::string* module : LZDriver::FatBinModules) {
+    for (size_t driverId = 0; driverId < NumLZDrivers; ++ driverId) {                                   
+      LZDriver::HipLZDriverById(driverId).registerModule(module);                                       
+    }
+  }
+}
+
+void InitializeHipLZ() {
+  // This is to consider the case that InitializeHipLZFromOutside was invoked
+  // TODO: consider for lock protection?
+  if (HipLZDrivers.size() != 0)
+    return;
+  
+  static std::once_flag hipLZInitialized;
+  std::call_once(hipLZInitialized, InitializeHipLZCallOnce);
+}
+
+void InitializeHipLZFromOutside(ze_driver_handle_t hDriver,
+                                ze_device_handle_t hDevice,
+				ze_context_handle_t hContext,
+                                ze_command_queue_handle_t hQueue) {
+  // Initialize HipLZ device drivers and relevant devices
+  LZDriver::InitDriver(HipLZDrivers, ZE_DEVICE_TYPE_GPU, hDriver, hDevice, hContext, hQueue);
+
+  // Register fat binary modules 
+  for (std::string* module : LZDriver::FatBinModules) {
+    for (size_t driverId = 0; driverId < NumLZDrivers; ++ driverId) {
+      LZDriver::HipLZDriverById(driverId).registerModule(module);
+    }
+  }
+}
+
+LZDevice &HipLZDeviceById(int deviceId) {
+  return *HipLZDevices.at(deviceId);
+}
+
+/***********************************************************************/
+
+ 
+#ifdef __GNUC__
+#pragma GCC visibility pop
+#endif